#!/usr/bin/python
#
# Copyright (c) 2018, Xiaomi, Inc.  All rights reserved.
# This source code is licensed under the Apache License Version 2.0, which
# can be found in the LICENSE file in the root directory of this source tree.

import click
import commands
import os
import json
import re

_global_verbose = False


def set_global_verbose(val):
    _global_verbose = val


def echo(message, color=None):
    click.echo(click.style(message, fg=color))


class PegasusCluster(object):
<<<<<<< HEAD
    def __init__(self, cfg_file_name):
        self._cluster_name = os.path.basename(cfg_file_name).replace(
            "pegasus-", "").replace(".cfg", "").replace(".yaml", "")
=======
    def __init__(self, cfg_file_name=None, cluster_name=None):
        if cluster_name is None:
            self._cluster_name = os.path.basename(cfg_file_name).replace(
                "pegasus-", "").replace(".cfg", "")
        else:
            self._cluster_name = cluster_name
>>>>>>> e0071808
        self._shell_path = os.getenv("PEGASUS_SHELL_PATH")
        self._cfg_file_name = cfg_file_name
        if self._shell_path is None:
            echo(
                "Please configure environment variable PEGASUS_SHELL_PATH in your bashrc or zshrc",
                "red")
            exit(1)

    def print_unhealthy_partitions(self):
<<<<<<< HEAD
        if not self._load_cluster_info_if_needed():
            return
        read_unhealthy_app_count = int(
            self._list_detail["summary"]["read_unhealthy_app_count"])
        write_unhealthy_app_count = int(
            self._list_detail["summary"]["write_unhealthy_app_count"])
=======
        list_detail = self._run_shell("ls -d -j").strip()

        list_detail_json = json.loads(list_detail)
        read_unhealthy_app_count = int(
            list_detail_json["summary"]["read_unhealthy_app_count"])
        write_unhealthy_app_count = int(
            list_detail_json["summary"]["write_unhealthy_app_count"])
>>>>>>> e0071808
        if write_unhealthy_app_count > 0:
            echo("cluster is write unhealthy, write_unhealthy_app_count = " +
                 str(write_unhealthy_app_count), "red")
            return
        if read_unhealthy_app_count > 0:
            echo("cluster is read unhealthy, read_unhealthy_app_count = " +
                 str(read_unhealthy_app_count), "red")
            return

    def print_imbalanced_nodes(self):
        if not self._load_cluster_info_if_needed():
            return
        balance_operation_count = self._cluster_info["balance_operation_count"]
        total_cnt = int(balance_operation_count.split(',')[3].split('=')[1])

        primaries_per_node = {}
        for ip_port, node_info in self._nodes_detail.items():
            primary_count = int(node_info["primary_count"])
            primaries_per_node[ip_port] = primary_count
        if total_cnt != 0:
            print json.dumps(primaries_per_node, indent=4)

    def print_unsteady_meta_level(self):
        if not self._load_cluster_info_if_needed():
            return
        meta_level = self._cluster_info["meta_function_level"].strip()
        if meta_level != "steady":
            echo(meta_level, "red")

    def print_inconsistent_server_version(self):
        servers_info_str = self._run_shell("server_info").strip()
        servers_info = servers_info_str.splitlines()
        version_set = set({})
        for server in servers_info:
            version = re.match(r".*succeed:(.*), Started.*", server.strip())
            if version == None:
                continue
            version_set.add(version.group(1))
        if len(version_set) != 1:
            echo(servers_info_str, "red")

    def get_meta_port(self):
        with open(self._cfg_file_name) as cfg:
            for line in cfg.readlines():
                if line.strip().startswith("base_port"):
                    return int(line.split("=")[1])

    def get_meta_host(self):
        with open(self._cfg_file_name) as cfg:
            for line in cfg.readlines():
                if line.strip().startswith("host.0"):
                    return line.split("=")[1].strip()

<<<<<<< HEAD
    def is_valid(self):
        try:
            try_ls = self._run_shell("ls").strip()
        except Exception:
            return False
        return not "error=ERR_NETWORK_FAILURE" in try_ls

    def _load_cluster_info_if_needed(self):
        try:
            self._list_detail = json.loads(self._run_shell("ls -d -j").strip())
            self._cluster_info = json.loads(
                self._run_shell("cluster_info -j").strip())["cluster_info"]
            self._nodes_detail = json.loads(
                self._run_shell("nodes -d -j").strip())["details"]
            return True
        except Exception:
            return False
=======
    def create_table(self, table, parts):
        create_result = self._run_shell(
            "create {} -p {}".format(table, parts)).strip()
        if "ERR_INVALID_PARAMETERS" in create_result:
            raise ValueError("failed to create table \"{}\"".format(table))

    def get_app_envs(self, table):
        envs_result = self._run_shell(
            "use {} \n get_app_envs".format(table)).strip()[len("OK\n"):]
        if "ERR_OBJECT_NOT_FOUND" in envs_result:
            raise ValueError("table {} does not exist".format(table))
        if envs_result == "":
            return None
        envs_result = self._run_shell(
            "use {} \n get_app_envs -j".format(table)).strip()[len("OK\n"):]
        return json.loads(envs_result)['app_envs']

    def set_app_envs(self, table, env_name, env_value):
        envs_result = self._run_shell(
            "use {} \n set_app_envs {} {}".format(
                table, env_name, env_value)).strip()[
            len("OK\n"):]
        if "ERR_OBJECT_NOT_FOUND" in envs_result:
            raise ValueError("table {} does not exist".format(table))

    def has_table(self, table):
        app_result = self._run_shell("app {} ".format(table)).strip()
        return "ERR_OBJECT_NOT_FOUND" not in app_result
>>>>>>> e0071808

    def _run_shell(self, args):
        """
        :param args: arguments passed to ./run.sh shell (type `string`)
        :return: shell output
        """
        global _global_verbose

        cmd = "cd {1}; echo -e \"{0}\" | ./run.sh shell -n {2}".format(
            args, self._shell_path, self._cluster_name)
        if _global_verbose:
            echo("executing command: \"{0}\"".format(cmd))

        status, output = commands.getstatusoutput(cmd)
        if status != 0:
            raise RuntimeError("failed to execute \"{0}\": {1}".format(
                cmd, output))

        result = ""
        result_begin = False
        for line in output.splitlines():
            if line.startswith("The cluster meta list is:"):
                result_begin = True
                continue
            if line.startswith("dsn exit with code"):
                break
            if result_begin:
                result += line + "\n"
        return result

    def name(self):
        return self._cluster_name


def list_pegasus_clusters(config_path, env):
    clusters = []
    for fname in os.listdir(config_path):
        if not os.path.isfile(config_path + "/" + fname):
            continue
        if not fname.startswith("pegasus-"):
            continue
        if not env in fname:
            continue
        if not fname.endswith(".cfg") and not fname.endswith(".yaml"):
            continue
        if fname.endswith("proxy.cfg"):
            continue
        clusters.append(PegasusCluster(config_path + "/" + fname))
    return clusters<|MERGE_RESOLUTION|>--- conflicted
+++ resolved
@@ -22,18 +22,12 @@
 
 
 class PegasusCluster(object):
-<<<<<<< HEAD
-    def __init__(self, cfg_file_name):
-        self._cluster_name = os.path.basename(cfg_file_name).replace(
-            "pegasus-", "").replace(".cfg", "").replace(".yaml", "")
-=======
     def __init__(self, cfg_file_name=None, cluster_name=None):
         if cluster_name is None:
             self._cluster_name = os.path.basename(cfg_file_name).replace(
-                "pegasus-", "").replace(".cfg", "")
+                "pegasus-", "").replace(".cfg", "").replace(".yaml", "")
         else:
             self._cluster_name = cluster_name
->>>>>>> e0071808
         self._shell_path = os.getenv("PEGASUS_SHELL_PATH")
         self._cfg_file_name = cfg_file_name
         if self._shell_path is None:
@@ -43,22 +37,12 @@
             exit(1)
 
     def print_unhealthy_partitions(self):
-<<<<<<< HEAD
         if not self._load_cluster_info_if_needed():
             return
         read_unhealthy_app_count = int(
             self._list_detail["summary"]["read_unhealthy_app_count"])
         write_unhealthy_app_count = int(
             self._list_detail["summary"]["write_unhealthy_app_count"])
-=======
-        list_detail = self._run_shell("ls -d -j").strip()
-
-        list_detail_json = json.loads(list_detail)
-        read_unhealthy_app_count = int(
-            list_detail_json["summary"]["read_unhealthy_app_count"])
-        write_unhealthy_app_count = int(
-            list_detail_json["summary"]["write_unhealthy_app_count"])
->>>>>>> e0071808
         if write_unhealthy_app_count > 0:
             echo("cluster is write unhealthy, write_unhealthy_app_count = " +
                  str(write_unhealthy_app_count), "red")
@@ -112,7 +96,6 @@
                 if line.strip().startswith("host.0"):
                     return line.split("=")[1].strip()
 
-<<<<<<< HEAD
     def is_valid(self):
         try:
             try_ls = self._run_shell("ls").strip()
@@ -130,7 +113,7 @@
             return True
         except Exception:
             return False
-=======
+
     def create_table(self, table, parts):
         create_result = self._run_shell(
             "create {} -p {}".format(table, parts)).strip()
@@ -159,7 +142,6 @@
     def has_table(self, table):
         app_result = self._run_shell("app {} ".format(table)).strip()
         return "ERR_OBJECT_NOT_FOUND" not in app_result
->>>>>>> e0071808
 
     def _run_shell(self, args):
         """
