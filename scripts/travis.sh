--- conflicted
+++ resolved
@@ -16,14 +16,10 @@
     exit 1
 fi
 
-<<<<<<< HEAD
-"${root}"/run.sh build -c --skip_thirdparty --disable_gperf && ./run.sh test
+"${root}"/run.sh build -c --skip_thirdparty --disable_gperf && ./run.sh test --on_travis
 ret=$?
 if [ $ret ]; then
     echo "travis failed with exit code $ret"
 fi
-=======
-"${root}"/run.sh build -c --skip_thirdparty --disable_gperf && ./run.sh test --on_travis
->>>>>>> dea2bd9b
 
 exit $ret