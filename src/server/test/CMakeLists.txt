set(MY_PROJ_NAME pegasus_unit_test)

set(MY_PROJ_SRC "../pegasus_server_impl.cpp"
                "../pegasus_perf_counter.cpp"
                "../pegasus_counter_updater.cpp"
                "../pagasus_manual_compact_service.cpp"
<<<<<<< HEAD
                "../pegasus_write_service.cpp"
                "../pegasus_server_write.cpp"
=======
                "../pegasus_event_listener.cpp"
>>>>>>> b17d3be6
)

set(MY_SRC_SEARCH_MODE "GLOB")

set(MY_PROJ_LIB_PATH "../../../rocksdb" ${LIBFDS_LIB_DIR} ${POCO_LIB_DIR})

set(MY_PROJ_LIBS
        dsn_replica_server
        dsn_meta_server
        dsn.replication.clientlib
        dsn.replication.ddlclient
        dsn.block_service.local
        dsn.block_service.fds
        dsn.failure_detector
        dsn.failure_detector.multimaster
        dsn.replication.zookeeper_provider
        pegasus_client_static
        zookeeper_mt
        event
        galaxy-fds-sdk-cpp
        PocoNet
        PocoFoundation
        PocoNetSSL
        PocoJSON
        crypto
        fmt
        rocksdb
        pegasus.base
        gtest
        z bz2 snappy rt aio pthread
        )
add_definitions(-DPEGASUS_UNIT_TEST)

set(MY_BOOST_PACKAGES system filesystem)

set(MY_BINPLACES config.ini)

dsn_add_executable()<|MERGE_RESOLUTION|>--- conflicted
+++ resolved
@@ -4,12 +4,9 @@
                 "../pegasus_perf_counter.cpp"
                 "../pegasus_counter_updater.cpp"
                 "../pagasus_manual_compact_service.cpp"
-<<<<<<< HEAD
+                "../pegasus_event_listener.cpp"
                 "../pegasus_write_service.cpp"
                 "../pegasus_server_write.cpp"
-=======
-                "../pegasus_event_listener.cpp"
->>>>>>> b17d3be6
 )
 
 set(MY_SRC_SEARCH_MODE "GLOB")
