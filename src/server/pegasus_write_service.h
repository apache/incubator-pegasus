// Copyright (c) 2017, Xiaomi, Inc.  All rights reserved.
// This source code is licensed under the Apache License Version 2.0, which
// can be found in the LICENSE file in the root directory of this source tree.

#pragma once

#include <dsn/perf_counter/perf_counter_wrapper.h>
#include <dsn/dist/replication/replica_base.h>

#include "base/pegasus_value_schema.h"
#include "base/pegasus_utils.h"
#include "rrdb/rrdb_types.h"

namespace pegasus {
namespace server {

class pegasus_server_impl;

/// Handle the write requests.
/// As the signatures imply, this class is not responsible for replying the rpc,
/// the caller(pegasus_server_write) should do.
/// \see pegasus::server::pegasus_server_write::on_batched_write_requests
class pegasus_write_service
{
public:
    explicit pegasus_write_service(pegasus_server_impl *server);

    ~pegasus_write_service();

    // Write empty record.
    // See this document (https://github.com/XiaoMi/pegasus/wiki/last_flushed_decree)
    // to know why we must have empty write.
    int empty_put(int64_t decree);

    // Write MULTI_PUT record.
    int multi_put(int64_t decree,
                  const dsn::apps::multi_put_request &update,
                  dsn::apps::update_response &resp);

    // Write MULTI_REMOVE record.
    int multi_remove(int64_t decree,
                     const dsn::apps::multi_remove_request &update,
                     dsn::apps::multi_remove_response &resp);

<<<<<<< HEAD
    /// Prepare for batch write.
    void batch_prepare(int64_t decree);
=======
    /// For batch write.
    /// NOTE: A batch write may incur a database read for consistency check of timetag.
    /// (see pegasus::pegasus_value_generator::generate_value_v1 for more info about timetag)
    /// To disable the consistency check, unset `verify_timetag` under `pegasus.server` section
    /// in configuration.
>>>>>>> ba5f78b4

    // Prepare batch write.
    void batch_prepare(int64_t decree);

<<<<<<< HEAD
    /// Add PUT op in batch.
    /// \returns 0 if success, non-0 if failure.
    /// NOTE that `resp` should not be moved or freed while the batch is not committed.
=======
    // Add PUT record in batch write.
    // \returns 0 if success, non-0 if failure.
    // NOTE that `resp` should not be moved or freed while the batch is not committed.
>>>>>>> ba5f78b4
    int batch_put(int64_t decree,
                  const dsn::apps::update_request &update,
                  dsn::apps::update_response &resp);

<<<<<<< HEAD
    /// Add REMOVE op in batch.
    /// \returns 0 if success, non-0 if failure.
    /// NOTE that `resp` should not be moved or freed while the batch is not committed.
    int batch_remove(int64_t decree, const dsn::blob &key, dsn::apps::update_response &resp);

    /// Commit batch write.
    /// \returns 0 if success, non-0 if failure.
    /// NOTE that if the batch contains no updates, 0 is returned.
    int batch_commit(int64_t decree);

    /// Abort batch write.
    void batch_abort(int64_t decree, int err);

    /// Write empty record.
    /// See this document (https://github.com/XiaoMi/pegasus/wiki/last_flushed_decree)
    /// to know why we must have empty write.
    int empty_put(int64_t decree);
=======
    // Add REMOVE record in batch write.
    // \returns 0 if success, non-0 if failure.
    // NOTE that `resp` should not be moved or freed while the batch is not committed.
    int batch_remove(int64_t decree, const dsn::blob &key, dsn::apps::update_response &resp);

    // Commit batch write.
    // \returns 0 if success, non-0 if failure.
    // NOTE that if the batch contains no updates, 0 is returned.
    int batch_commit(int64_t decree);

    // Abort batch write.
    void batch_abort(int64_t decree, int err);

private:
    void clear_up_batch_states();
>>>>>>> ba5f78b4

private:
    void clear_up_batch_states();

private:
    friend class pegasus_write_service_test;

    class impl;
    std::unique_ptr<impl> _impl;

    uint64_t _batch_start_time;

    ::dsn::perf_counter_wrapper _pfc_put_qps;
    ::dsn::perf_counter_wrapper _pfc_multi_put_qps;
    ::dsn::perf_counter_wrapper _pfc_remove_qps;
    ::dsn::perf_counter_wrapper _pfc_multi_remove_qps;

    ::dsn::perf_counter_wrapper _pfc_put_latency;
    ::dsn::perf_counter_wrapper _pfc_multi_put_latency;
    ::dsn::perf_counter_wrapper _pfc_remove_latency;
    ::dsn::perf_counter_wrapper _pfc_multi_remove_latency;

    // Records all requests.
    std::vector<::dsn::perf_counter *> _batch_qps_perfcounters;
    std::vector<::dsn::perf_counter *> _batch_latency_perfcounters;

    // TODO(wutao1): add perf counters for failed rpc.
};

} // namespace server
} // namespace pegasus<|MERGE_RESOLUTION|>--- conflicted
+++ resolved
@@ -42,52 +42,22 @@
                      const dsn::apps::multi_remove_request &update,
                      dsn::apps::multi_remove_response &resp);
 
-<<<<<<< HEAD
-    /// Prepare for batch write.
-    void batch_prepare(int64_t decree);
-=======
     /// For batch write.
     /// NOTE: A batch write may incur a database read for consistency check of timetag.
     /// (see pegasus::pegasus_value_generator::generate_value_v1 for more info about timetag)
     /// To disable the consistency check, unset `verify_timetag` under `pegasus.server` section
     /// in configuration.
->>>>>>> ba5f78b4
 
     // Prepare batch write.
     void batch_prepare(int64_t decree);
 
-<<<<<<< HEAD
-    /// Add PUT op in batch.
-    /// \returns 0 if success, non-0 if failure.
-    /// NOTE that `resp` should not be moved or freed while the batch is not committed.
-=======
     // Add PUT record in batch write.
     // \returns 0 if success, non-0 if failure.
     // NOTE that `resp` should not be moved or freed while the batch is not committed.
->>>>>>> ba5f78b4
     int batch_put(int64_t decree,
                   const dsn::apps::update_request &update,
                   dsn::apps::update_response &resp);
 
-<<<<<<< HEAD
-    /// Add REMOVE op in batch.
-    /// \returns 0 if success, non-0 if failure.
-    /// NOTE that `resp` should not be moved or freed while the batch is not committed.
-    int batch_remove(int64_t decree, const dsn::blob &key, dsn::apps::update_response &resp);
-
-    /// Commit batch write.
-    /// \returns 0 if success, non-0 if failure.
-    /// NOTE that if the batch contains no updates, 0 is returned.
-    int batch_commit(int64_t decree);
-
-    /// Abort batch write.
-    void batch_abort(int64_t decree, int err);
-
-    /// Write empty record.
-    /// See this document (https://github.com/XiaoMi/pegasus/wiki/last_flushed_decree)
-    /// to know why we must have empty write.
-    int empty_put(int64_t decree);
-=======
     // Add REMOVE record in batch write.
     // \returns 0 if success, non-0 if failure.
     // NOTE that `resp` should not be moved or freed while the batch is not committed.
@@ -100,10 +70,6 @@
 
     // Abort batch write.
     void batch_abort(int64_t decree, int err);
-
-private:
-    void clear_up_batch_states();
->>>>>>> ba5f78b4
 
 private:
     void clear_up_batch_states();
