// Copyright (c) 2017, Xiaomi, Inc.  All rights reserved.
// This source code is licensed under the Apache License Version 2.0, which
// can be found in the LICENSE file in the root directory of this source tree.

#pragma once

<<<<<<< HEAD
#include "key_ttl_compaction_filter.h"
#include "pegasus_scan_context.h"
#include "pegasus_write_service.h"

#include "base/string_view.h"
#include "base/pegasus_value_schema.h"
#include "base/pegasus_rpc_types.h"

#include <rocksdb/db.h>
#include <rrdb/rrdb.server.h>
=======
>>>>>>> 2d492eb1
#include <vector>
#include <rocksdb/db.h>
#include <dsn/cpp/perf_counter_wrapper.h>
#include <dsn/dist/replication/replication.codes.h>
#include <rrdb/rrdb_types.h>
#include <rrdb/rrdb.server.h>

#include "key_ttl_compaction_filter.h"
#include "pegasus_scan_context.h"
#include "pagasus_manual_compact_service.h"

namespace pegasus {
namespace server {

class pegasus_server_write;

class pegasus_server_impl : public ::dsn::apps::rrdb_service
{
public:
    static void register_service()
    {
        replication_app_base::register_storage_engine(
            "pegasus", replication_app_base::create<pegasus::server::pegasus_server_impl>);
        register_rpc_handlers();
    }
    explicit pegasus_server_impl(dsn::replication::replica *r);

    ~pegasus_server_impl() override;

    // the following methods may set physical error if internal error occurs
    virtual void on_get(const ::dsn::blob &key,
                        ::dsn::rpc_replier<::dsn::apps::read_response> &reply) override;
    virtual void on_multi_get(const ::dsn::apps::multi_get_request &args,
                              ::dsn::rpc_replier<::dsn::apps::multi_get_response> &reply) override;
    virtual void on_sortkey_count(const ::dsn::blob &args,
                                  ::dsn::rpc_replier<::dsn::apps::count_response> &reply) override;
    virtual void on_ttl(const ::dsn::blob &key,
                        ::dsn::rpc_replier<::dsn::apps::ttl_response> &reply) override;
    virtual void on_get_scanner(const ::dsn::apps::get_scanner_request &args,
                                ::dsn::rpc_replier<::dsn::apps::scan_response> &reply) override;
    virtual void on_scan(const ::dsn::apps::scan_request &args,
                         ::dsn::rpc_replier<::dsn::apps::scan_response> &reply) override;
    virtual void on_clear_scanner(const int64_t &args) override;

    // input:
    //  - argc = 0 : re-open the db
    //  - argc = 2n + 1, n >= 0; normal open the db
    // returns:
    //  - ERR_OK
    //  - ERR_FILE_OPERATION_FAILED
    //  - ERR_LOCAL_APP_FAILURE
    virtual ::dsn::error_code start(int argc, char **argv) override;

    // returns:
    //  - ERR_OK
    //  - ERR_FILE_OPERATION_FAILED
    virtual ::dsn::error_code stop(bool clear_state) override;

    /// Each of the write request (specifically, the rpc that's configured as write, see
    /// option `rpc_request_is_write_operation` in rDSN `task_spec`) will first be
    /// replicated to the replicas through the underlying PacificA protocol in rDSN, and
    /// after being committed, the mutation will be applied into rocksdb by this function.
    ///
    /// \see dsn::replication::replication_app_base::apply_mutation
    /// \inherit dsn::replication::replication_app_base
    virtual int on_batched_write_requests(int64_t decree,
                                          uint64_t timestamp,
                                          dsn_message_t *requests,
                                          int count) override;

    virtual ::dsn::error_code prepare_get_checkpoint(dsn::blob &learn_req) override
    {
        return ::dsn::ERR_OK;
    }
    // returns:
    //  - ERR_OK: checkpoint succeed
    //  - ERR_WRONG_TIMING: another checkpoint is running now
    //  - ERR_LOCAL_APP_FAILURE: some internal failure
    //  - ERR_FILE_OPERATION_FAILED: some file failure
    virtual ::dsn::error_code sync_checkpoint() override;

    // returns:
    //  - ERR_OK: checkpoint succeed
    //  - ERR_WRONG_TIMING: another checkpoint is running now
    //  - ERR_LOCAL_APP_FAILURE: some internal failure
    //  - ERR_FILE_OPERATION_FAILED: some file failure
    //  - ERR_TRY_AGAIN: flush memtable triggered, need try again later
    virtual ::dsn::error_code async_checkpoint(bool flush_memtable) override;

    //
    // copy the latest checkpoint to checkpoint_dir, and the decree of the checkpoint
    // copied will be assigned to checkpoint_decree if checkpoint_decree is not null.
    // if checkpoint_dir already exist, this function will delete it first.
    //
    // must be thread safe
    // this method will not trigger flush(), just copy even if the app is empty.
    virtual ::dsn::error_code copy_checkpoint_to_dir(const char *checkpoint_dir,
                                                     /*output*/ int64_t *last_decree) override;

    //
    // help function, just copy checkpoint to specified dir and ignore _is_checkpointing.
    // if checkpoint_dir already exist, this function will delete it first.
    ::dsn::error_code copy_checkpoint_to_dir_unsafe(const char *checkpoint_dir,
                                                    /**output*/ int64_t *checkpoint_decree);

    // get the last checkpoint
    // if succeed:
    //  - the checkpoint files path are put into "state.files"
    //  - the checkpoint_info are serialized into "state.meta"
    //  - the "state.from_decree_excluded" and "state.to_decree_excluded" are set properly
    // returns:
    //  - ERR_OK
    //  - ERR_OBJECT_NOT_FOUND
    //  - ERR_FILE_OPERATION_FAILED
    virtual ::dsn::error_code get_checkpoint(int64_t learn_start,
                                             const dsn::blob &learn_request,
                                             dsn::replication::learn_state &state) override;

    // apply checkpoint, this will clear and recreate the db
    // if succeed:
    //  - last_committed_decree() == last_durable_decree()
    // returns:
    //  - ERR_OK
    //  - ERR_FILE_OPERATION_FAILED
    //  - error code of close()
    //  - error code of open()
    //  - error code of checkpoint()
    virtual ::dsn::error_code
    storage_apply_checkpoint(chkpt_apply_mode mode,
                             const dsn::replication::learn_state &state) override;

    virtual int64_t last_durable_decree() const { return _last_durable_decree.load(); }

    // The cluster id of this pegasus cluster.
    uint8_t cluster_id() const { return _cluster_id; }

    inline bool check_if_record_expired(uint32_t epoch_now, rocksdb::Slice raw_value)
    {
        return pegasus::check_if_record_expired(
            _value_schema_version, epoch_now, to_string_view(raw_value));
    }

private:
    friend class pagasus_manual_compact_service;
    friend class manual_compact_service_test;

    // parse checkpoint directories in the data dir
    // checkpoint directory format is: "checkpoint.{decree}"
    void parse_checkpoints();

    // garbage collection checkpoints
    void gc_checkpoints();

    void set_last_durable_decree(int64_t decree) { _last_durable_decree.store(decree); }

    // return 1 if value is appended
    // return 2 if value is expired
    // return 3 if value is filtered
    int append_key_value_for_scan(std::vector<::dsn::apps::key_value> &kvs,
                                  const rocksdb::Slice &key,
                                  const rocksdb::Slice &value,
                                  ::dsn::apps::filter_type::type hash_key_filter_type,
                                  const ::dsn::blob &hash_key_filter_pattern,
                                  ::dsn::apps::filter_type::type sort_key_filter_type,
                                  const ::dsn::blob &sort_key_filter_pattern,
                                  uint32_t epoch_now,
                                  bool no_value);

    // return 1 if value is appended
    // return 2 if value is expired
    // return 3 if value is filtered
    int append_key_value_for_multi_get(std::vector<::dsn::apps::key_value> &kvs,
                                       const rocksdb::Slice &key,
                                       const rocksdb::Slice &value,
                                       ::dsn::apps::filter_type::type sort_key_filter_type,
                                       const ::dsn::blob &sort_key_filter_pattern,
                                       uint32_t epoch_now,
                                       bool no_value);

    // return true if the filter type is supported
    bool is_filter_type_supported(::dsn::apps::filter_type::type filter_type);

    // return true if the data is valid for the filter
    bool validate_filter(::dsn::apps::filter_type::type filter_type,
                         const ::dsn::blob &filter_pattern,
                         const ::dsn::blob &value);

    // statistic the sst file info for this replica. return (-1,-1) if failed.
    std::pair<int64_t, int64_t> statistic_sst_size();

    void updating_rocksdb_sstsize();

    virtual void update_app_envs(const std::map<std::string, std::string> &envs);

    virtual void query_app_envs(/*out*/ std::map<std::string, std::string> &envs);

    // get the absolute path of restore directory and the flag whether force restore from env
    // return
    //      std::pair<std::string, bool>, pair.first is the path of the restore dir; pair.second is
    //      the flag that whether force restore
    std::pair<std::string, bool>
    get_restore_dir_from_env(const std::map<std::string, std::string> &env_kvs);

    void update_usage_scenario(const std::map<std::string, std::string> &envs);

    // return finish time recorded in rocksdb
    uint64_t do_manual_compact(const rocksdb::CompactRangeOptions &options);

    std::string query_compact_state() const override;

    // return true if successfully changed
    bool set_usage_scenario(const std::string &usage_scenario);

    // return true if successfully set
    bool set_options(const std::unordered_map<std::string, std::string> &new_options);

private:
    friend class pegasus_server_write;
    friend class pegasus_write_service;

    dsn::gpid _gpid;
    std::string _primary_address;
    bool _verbose_log;
    uint64_t _abnormal_get_time_threshold_ns;
    uint64_t _abnormal_get_size_threshold;
    uint64_t _abnormal_multi_get_time_threshold_ns;
    uint64_t _abnormal_multi_get_size_threshold;
    uint64_t _abnormal_multi_get_iterate_count_threshold;

    uint8_t _cluster_id;

    KeyWithTTLCompactionFilter _key_ttl_compaction_filter;
    rocksdb::Options _db_opts;
    rocksdb::WriteOptions _wt_opts;
    rocksdb::ReadOptions _rd_opts;
    std::string _usage_scenario;

    rocksdb::DB *_db;
    volatile bool _is_open;
    uint32_t _value_schema_version;
    std::atomic<int64_t> _last_durable_decree;

    std::unique_ptr<pegasus_server_write> _server_write;

    uint32_t _checkpoint_reserve_min_count;
    uint32_t _checkpoint_reserve_time_seconds;
    std::atomic_bool _is_checkpointing;         // whether the db is doing checkpoint
    ::dsn::utils::ex_lock_nr _checkpoints_lock; // protected the following checkpoints vector
    std::deque<int64_t> _checkpoints;           // ordered checkpoints

    pegasus_context_cache _context_cache;

    uint32_t _updating_rocksdb_sstsize_interval_seconds;

    pagasus_manual_compact_service _manual_compact_svc;

    dsn::task_tracker _tracker;

    // perf counters
    ::dsn::perf_counter_wrapper _pfc_get_qps;
    ::dsn::perf_counter_wrapper _pfc_multi_get_qps;
    ::dsn::perf_counter_wrapper _pfc_scan_qps;

    ::dsn::perf_counter_wrapper _pfc_get_latency;
    ::dsn::perf_counter_wrapper _pfc_multi_get_latency;
    ::dsn::perf_counter_wrapper _pfc_scan_latency;

    ::dsn::perf_counter_wrapper _pfc_recent_expire_count;
    ::dsn::perf_counter_wrapper _pfc_recent_filter_count;
    ::dsn::perf_counter_wrapper _pfc_recent_abnormal_count;
    ::dsn::perf_counter_wrapper _pfc_sst_count;
    ::dsn::perf_counter_wrapper _pfc_sst_size;
};
}
} // namespace<|MERGE_RESOLUTION|>--- conflicted
+++ resolved
@@ -4,19 +4,6 @@
 
 #pragma once
 
-<<<<<<< HEAD
-#include "key_ttl_compaction_filter.h"
-#include "pegasus_scan_context.h"
-#include "pegasus_write_service.h"
-
-#include "base/string_view.h"
-#include "base/pegasus_value_schema.h"
-#include "base/pegasus_rpc_types.h"
-
-#include <rocksdb/db.h>
-#include <rrdb/rrdb.server.h>
-=======
->>>>>>> 2d492eb1
 #include <vector>
 #include <rocksdb/db.h>
 #include <dsn/cpp/perf_counter_wrapper.h>
@@ -27,6 +14,7 @@
 #include "key_ttl_compaction_filter.h"
 #include "pegasus_scan_context.h"
 #include "pagasus_manual_compact_service.h"
+#include "pegasus_write_service.h"
 
 namespace pegasus {
 namespace server {
@@ -162,6 +150,8 @@
 private:
     friend class pagasus_manual_compact_service;
     friend class manual_compact_service_test;
+    friend class pegasus_server_write;
+    friend class pegasus_write_service;
 
     // parse checkpoint directories in the data dir
     // checkpoint directory format is: "checkpoint.{decree}"
@@ -234,9 +224,6 @@
     bool set_options(const std::unordered_map<std::string, std::string> &new_options);
 
 private:
-    friend class pegasus_server_write;
-    friend class pegasus_write_service;
-
     dsn::gpid _gpid;
     std::string _primary_address;
     bool _verbose_log;
