// Copyright (c) 2017, Xiaomi, Inc.  All rights reserved.
// This source code is licensed under the Apache License Version 2.0, which
// can be found in the LICENSE file in the root directory of this source tree.

#include "pegasus_server_impl.h"
<<<<<<< HEAD
#include "pegasus_server_write.h"
#include "logging_utils.h"

#include "base/pegasus_rpc_types.h"
#include "base/pegasus_key_schema.h"
#include "base/pegasus_value_schema.h"
#include "base/pegasus_utils.h"

#include <dsn/utility/utils.h>
#include <dsn/utility/filesystem.h>
#include <dsn/cpp/message_utils.h>
#include <rocksdb/utilities/checkpoint.h>
#include <rocksdb/table.h>
#include <boost/lexical_cast.hpp>
#include <algorithm>
=======

#include <algorithm>
#include <boost/lexical_cast.hpp>
#include <rocksdb/table.h>
#include <rocksdb/utilities/checkpoint.h>
#include <dsn/utility/utils.h>
#include <dsn/utility/filesystem.h>
#include <dsn/dist/fmt_logging.h>

#include "base/pegasus_key_schema.h"
#include "base/pegasus_value_schema.h"
#include "base/pegasus_utils.h"
>>>>>>> 2d492eb1

namespace pegasus {
namespace server {

// Although we have removed the INCR operator, but we need reserve the code for compatibility
// reason,
// because there may be some mutation log entries which include the code. Even if these entries need
// not to be applied to rocksdb, they may be deserialized.
DEFINE_TASK_CODE_RPC(RPC_RRDB_RRDB_INCR, TASK_PRIORITY_COMMON, ::dsn::THREAD_POOL_DEFAULT)

DEFINE_TASK_CODE(LPC_PEGASUS_SERVER_DELAY, TASK_PRIORITY_COMMON, ::dsn::THREAD_POOL_DEFAULT)

DEFINE_TASK_CODE(LPC_UPDATING_ROCKSDB_SSTSIZE, TASK_PRIORITY_COMMON, THREAD_POOL_REPLICATION_LONG)

static std::string chkpt_get_dir_name(int64_t decree)
{
    char buffer[256];
    sprintf(buffer, "checkpoint.%" PRId64 "", decree);
    return std::string(buffer);
}

static bool chkpt_init_from_dir(const char *name, int64_t &decree)
{
    return 1 == sscanf(name, "checkpoint.%" PRId64 "", &decree) &&
           std::string(name) == chkpt_get_dir_name(decree);
}

pegasus_server_impl::pegasus_server_impl(dsn::replication::replica *r)
    : dsn::apps::rrdb_service(r),
      _usage_scenario(ROCKSDB_ENV_USAGE_SCENARIO_NORMAL),
      _db(nullptr),
      _is_open(false),
      _value_schema_version(0),
      _last_durable_decree(0),
<<<<<<< HEAD
      _is_checkpointing(false)
=======
      _physical_error(0),
      _is_checkpointing(false),
      _manual_compact_svc(this)
>>>>>>> 2d492eb1
{
    _primary_address = dsn::rpc_address(dsn_primary_address()).to_string();
    _gpid = get_gpid();
    _verbose_log = dsn_config_get_value_bool("pegasus.server",
                                             "rocksdb_verbose_log",
                                             false,
                                             "print verbose log for debugging, default is false");
    _abnormal_get_time_threshold_ns = dsn_config_get_value_uint64(
        "pegasus.server",
        "rocksdb_abnormal_get_time_threshold_ns",
        0,
        "rocksdb_abnormal_get_time_threshold_ns, default is 0, means no check");
    _abnormal_get_size_threshold = dsn_config_get_value_uint64(
        "pegasus.server",
        "rocksdb_abnormal_get_size_threshold",
        0,
        "rocksdb_abnormal_get_size_threshold, default is 0, means no check");
    _abnormal_multi_get_time_threshold_ns = dsn_config_get_value_uint64(
        "pegasus.server",
        "rocksdb_abnormal_multi_get_time_threshold_ns",
        0,
        "rocksdb_abnormal_multi_get_time_threshold_ns, default is 0, means no check");
    _abnormal_multi_get_size_threshold = dsn_config_get_value_uint64(
        "pegasus.server",
        "rocksdb_abnormal_multi_get_size_threshold",
        0,
        "rocksdb_abnormal_multi_get_size_threshold, default is 0, means no check");
    _abnormal_multi_get_iterate_count_threshold = dsn_config_get_value_uint64(
        "pegasus.server",
        "rocksdb_abnormal_multi_get_iterate_count_threshold",
        0,
        "rocksdb_abnormal_multi_get_iterate_count_threshold, default is 0, means no check");

    _cluster_id = static_cast<uint8_t>(dsn_config_get_value_uint64(
        "pegasus.server", "pegasus_cluster_id", 1, "The ID of this pegasus cluster."));

    // init db options

    // rocksdb default: 4MB
    _db_opts.write_buffer_size =
        (size_t)dsn_config_get_value_uint64("pegasus.server",
                                            "rocksdb_write_buffer_size",
                                            64 * 1024 * 1024,
                                            "rocksdb options.write_buffer_size, default 64MB");

    // rocksdb default: 2
    _db_opts.max_write_buffer_number =
        (int)dsn_config_get_value_int64("pegasus.server",
                                        "rocksdb_max_write_buffer_number",
                                        6,
                                        "rocksdb options.max_write_buffer_number, default 6");

    // rocksdb default: -1
    // flush threads are shared among all rocksdb instances in one process.
    _db_opts.max_background_flushes =
        (int)dsn_config_get_value_int64("pegasus.server",
                                        "rocksdb_max_background_flushes",
                                        4,
                                        "rocksdb options.max_background_flushes, default 4");

    // rocksdb default: -1
    // compaction threads are shared among all rocksdb instances in one process.
    _db_opts.max_background_compactions =
        (int)dsn_config_get_value_int64("pegasus.server",
                                        "rocksdb_max_background_compactions",
                                        12,
                                        "rocksdb options.max_background_compactions, default 12");

    // rocksdb default: 7
    _db_opts.num_levels = (int)dsn_config_get_value_int64(
        "pegasus.server", "rocksdb_num_levels", 6, "rocksdb options.num_levels, default 6");

    // rocksdb default: 2MB
    _db_opts.target_file_size_base =
        dsn_config_get_value_uint64("pegasus.server",
                                    "rocksdb_target_file_size_base",
                                    64 * 1024 * 1024,
                                    "rocksdb options.target_file_size_base, default 64MB");

    // rocksdb default: 1
    _db_opts.target_file_size_multiplier =
        (int)dsn_config_get_value_int64("pegasus.server",
                                        "rocksdb_target_file_size_multiplier",
                                        1,
                                        "rocksdb options.target_file_size_multiplier, default 1");

    // rocksdb default: 10MB
    _db_opts.max_bytes_for_level_base =
        dsn_config_get_value_uint64("pegasus.server",
                                    "rocksdb_max_bytes_for_level_base",
                                    10 * 64 * 1024 * 1024,
                                    "rocksdb options.max_bytes_for_level_base, default 640MB");

    // rocksdb default: 10
    _db_opts.max_bytes_for_level_multiplier = dsn_config_get_value_double(
        "pegasus.server",
        "rocksdb_max_bytes_for_level_multiplier",
        10,
        "rocksdb options.rocksdb_max_bytes_for_level_multiplier, default 10");

    // we need set max_compaction_bytes definitely because set_usage_scenario() depends on it.
    _db_opts.max_compaction_bytes = _db_opts.target_file_size_base * 25;

    // rocksdb default: 4
    _db_opts.level0_file_num_compaction_trigger =
        (int)dsn_config_get_value_int64("pegasus.server",
                                        "rocksdb_level0_file_num_compaction_trigger",
                                        4,
                                        "rocksdb options.level0_file_num_compaction_trigger, 4");

    // rocksdb default: 20
    _db_opts.level0_slowdown_writes_trigger = (int)dsn_config_get_value_int64(
        "pegasus.server",
        "rocksdb_level0_slowdown_writes_trigger",
        30,
        "rocksdb options.level0_slowdown_writes_trigger, default 30");

    // rocksdb default: 24
    _db_opts.level0_stop_writes_trigger =
        (int)dsn_config_get_value_int64("pegasus.server",
                                        "rocksdb_level0_stop_writes_trigger",
                                        60,
                                        "rocksdb options.level0_stop_writes_trigger, default 60");

    // disable table block cache, default: false
    if (dsn_config_get_value_bool("pegasus.server",
                                  "rocksdb_disable_table_block_cache",
                                  false,
                                  "rocksdb options.disable_table_block_cache, default false")) {
        rocksdb::BlockBasedTableOptions table_options;
        table_options.no_block_cache = true;
        table_options.block_restart_interval = 4;
        _db_opts.table_factory.reset(NewBlockBasedTableFactory(table_options));
    }

    // rocksdb default: snappy
    std::string compression_str = dsn_config_get_value_string(
        "pegasus.server",
        "rocksdb_compression_type",
        "snappy",
        "rocksdb options.compression, default snappy. Supported: none, snappy.");
    if (compression_str == "none") {
        _db_opts.compression = rocksdb::kNoCompression;
    } else if (compression_str == "snappy") {
        _db_opts.compression = rocksdb::kSnappyCompression;
    } else {
        dassert("unsupported compression type: %s", compression_str.c_str());
    }

    if (_db_opts.compression != rocksdb::kNoCompression) {
        // only compress levels >= 2
        // refer to ColumnFamilyOptions::OptimizeLevelStyleCompaction()
        _db_opts.compression_per_level.resize(_db_opts.num_levels);
        for (int i = 0; i < _db_opts.num_levels; ++i) {
            if (i < 2) {
                _db_opts.compression_per_level[i] = rocksdb::kNoCompression;
            } else {
                _db_opts.compression_per_level[i] = _db_opts.compression;
            }
        }
    }

    // disable write ahead logging as replication handles logging instead now
    _wt_opts.disableWAL = true;

    // get the checkpoint reserve options.
    _checkpoint_reserve_min_count = (uint32_t)dsn_config_get_value_uint64(
        "pegasus.server", "checkpoint_reserve_min_count", 3, "checkpoint_reserve_min_count");
    _checkpoint_reserve_time_seconds =
        (uint32_t)dsn_config_get_value_uint64("pegasus.server",
                                              "checkpoint_reserve_time_seconds",
                                              0,
                                              "checkpoint_reserve_time_seconds, 0 means no check");

    // get the _updating_sstsize_inteval_seconds.
    _updating_rocksdb_sstsize_interval_seconds =
        (uint32_t)dsn_config_get_value_uint64("pegasus.server",
                                              "updating_rocksdb_sstsize_interval_seconds",
                                              600,
                                              "updating_rocksdb_sstsize_interval_seconds");

    // TODO: move the qps/latency counters and it's statistics to replication_app_base layer
    char str_gpid[128], buf[256];
    snprintf(str_gpid, 128, "%d.%d", _gpid.get_app_id(), _gpid.get_partition_index());

    // register the perf counters
    snprintf(buf, 255, "get_qps@%s", str_gpid);
    _pfc_get_qps.init_app_counter(
        "app.pegasus", buf, COUNTER_TYPE_RATE, "statistic the qps of GET request");

    snprintf(buf, 255, "multi_get_qps@%s", str_gpid);
    _pfc_multi_get_qps.init_app_counter(
        "app.pegasus", buf, COUNTER_TYPE_RATE, "statistic the qps of MULTI_GET request");

    snprintf(buf, 255, "scan_qps@%s", str_gpid);
    _pfc_scan_qps.init_app_counter(
        "app.pegasus", buf, COUNTER_TYPE_RATE, "statistic the qps of SCAN request");

    snprintf(buf, 255, "get_latency@%s", str_gpid);
    _pfc_get_latency.init_app_counter("app.pegasus",
                                      buf,
                                      COUNTER_TYPE_NUMBER_PERCENTILES,
                                      "statistic the latency of GET request");

    snprintf(buf, 255, "multi_get_latency@%s", str_gpid);
    _pfc_multi_get_latency.init_app_counter("app.pegasus",
                                            buf,
                                            COUNTER_TYPE_NUMBER_PERCENTILES,
                                            "statistic the latency of MULTI_GET request");

    snprintf(buf, 255, "scan_latency@%s", str_gpid);
    _pfc_scan_latency.init_app_counter("app.pegasus",
                                       buf,
                                       COUNTER_TYPE_NUMBER_PERCENTILES,
                                       "statistic the latency of SCAN request");

    snprintf(buf, 255, "recent.expire.count@%s", str_gpid);
    _pfc_recent_expire_count.init_app_counter("app.pegasus",
                                              buf,
                                              COUNTER_TYPE_VOLATILE_NUMBER,
                                              "statistic the recent expired value read count");

    snprintf(buf, 255, "recent.filter.count@%s", str_gpid);
    _pfc_recent_filter_count.init_app_counter("app.pegasus",
                                              buf,
                                              COUNTER_TYPE_VOLATILE_NUMBER,
                                              "statistic the recent filtered value read count");

    snprintf(buf, 255, "recent.abnormal.count@%s", str_gpid);
    _pfc_recent_abnormal_count.init_app_counter("app.pegasus",
                                                buf,
                                                COUNTER_TYPE_VOLATILE_NUMBER,
                                                "statistic the recent abnormal read count");

    snprintf(buf, 255, "disk.storage.sst.count@%s", str_gpid);
    _pfc_sst_count.init_app_counter(
        "app.pegasus", buf, COUNTER_TYPE_NUMBER, "statistic the count of sstable files");

    snprintf(buf, 255, "disk.storage.sst(MB)@%s", str_gpid);
    _pfc_sst_size.init_app_counter(
        "app.pegasus", buf, COUNTER_TYPE_NUMBER, "statistic the size of sstable files");

    updating_rocksdb_sstsize();
}

void pegasus_server_impl::parse_checkpoints()
{
    std::vector<std::string> dirs;
    ::dsn::utils::filesystem::get_subdirectories(data_dir(), dirs, false);

    ::dsn::utils::auto_lock<::dsn::utils::ex_lock_nr> l(_checkpoints_lock);

    _checkpoints.clear();
    for (auto &d : dirs) {
        int64_t ci;
        std::string d1 = d.substr(data_dir().size() + 1);
        if (chkpt_init_from_dir(d1.c_str(), ci)) {
            _checkpoints.push_back(ci);
        } else if (d1.find("checkpoint") != std::string::npos) {
            ddebug("%s: invalid checkpoint directory %s, remove it", replica_name(), d.c_str());
            ::dsn::utils::filesystem::remove_path(d);
            if (!::dsn::utils::filesystem::remove_path(d)) {
                derror(
                    "%s: remove invalid checkpoint directory %s failed", replica_name(), d.c_str());
            }
        }
    }

    if (!_checkpoints.empty()) {
        std::sort(_checkpoints.begin(), _checkpoints.end());
        set_last_durable_decree(_checkpoints.back());
    } else {
        set_last_durable_decree(0);
    }
}

pegasus_server_impl::~pegasus_server_impl() {}

void pegasus_server_impl::gc_checkpoints()
{
    std::deque<int64_t> temp_list;
    {
        ::dsn::utils::auto_lock<::dsn::utils::ex_lock_nr> l(_checkpoints_lock);
        if (_checkpoints.size() <= _checkpoint_reserve_min_count)
            return;
        temp_list = _checkpoints;
    }

    // find the max checkpoint which can be deleted
    int64_t max_del_d = -1;
    uint64_t current_time = dsn_now_ms() / 1000;
    for (int i = 0; i < temp_list.size(); ++i) {
        if (i + _checkpoint_reserve_min_count >= temp_list.size())
            break;
        int64_t d = temp_list[i];
        if (_checkpoint_reserve_time_seconds > 0) {
            // we check last write time of "CURRENT" instead of directory, because the directory's
            // last write time may be updated by previous incompleted garbage collection.
            auto cpt_dir =
                ::dsn::utils::filesystem::path_combine(data_dir(), chkpt_get_dir_name(d));
            auto current_file = ::dsn::utils::filesystem::path_combine(cpt_dir, "CURRENT");
            if (!::dsn::utils::filesystem::file_exists(current_file)) {
                max_del_d = d;
                continue;
            }
            time_t tm;
            if (!dsn::utils::filesystem::last_write_time(current_file, tm)) {
                dwarn("get last write time of file %s failed", current_file.c_str());
                break;
            }
            uint64_t last_write_time = (uint64_t)tm;
            if (last_write_time + _checkpoint_reserve_time_seconds >= current_time) {
                // not expired
                break;
            }
        }
        max_del_d = d;
    }
    if (max_del_d == -1) {
        // no checkpoint to delete
        ddebug("%s: no checkpoint to garbage collection, checkpoints_count = %d",
               replica_name(),
               (int)temp_list.size());
        return;
    }
    std::list<int64_t> to_delete_list;
    int64_t min_d = 0;
    int64_t max_d = 0;
    int checkpoints_count = 0;
    {
        ::dsn::utils::auto_lock<::dsn::utils::ex_lock_nr> l(_checkpoints_lock);
        int delete_max_index = -1;
        for (int i = 0; i < _checkpoints.size(); ++i) {
            int64_t del_d = _checkpoints[i];
            if (i + _checkpoint_reserve_min_count >= _checkpoints.size() || del_d > max_del_d)
                break;
            to_delete_list.push_back(del_d);
            delete_max_index = i;
        }
        if (delete_max_index >= 0) {
            _checkpoints.erase(_checkpoints.begin(), _checkpoints.begin() + delete_max_index + 1);
        }

        if (!_checkpoints.empty()) {
            min_d = _checkpoints.front();
            max_d = _checkpoints.back();
            checkpoints_count = _checkpoints.size();
        } else {
            min_d = 0;
            max_d = 0;
            checkpoints_count = 0;
        }
    }

    // do delete
    std::list<int64_t> put_back_list;
    for (auto &del_d : to_delete_list) {
        auto cpt_dir =
            ::dsn::utils::filesystem::path_combine(data_dir(), chkpt_get_dir_name(del_d));
        if (::dsn::utils::filesystem::directory_exists(cpt_dir)) {
            if (::dsn::utils::filesystem::remove_path(cpt_dir)) {
                ddebug("%s: checkpoint directory %s removed by garbage collection",
                       replica_name(),
                       cpt_dir.c_str());
            } else {
                derror("%s: checkpoint directory %s remove failed by garbage collection",
                       replica_name(),
                       cpt_dir.c_str());
                put_back_list.push_back(del_d);
            }
        } else {
            ddebug("%s: checkpoint directory %s does not exist, ignored by garbage collection",
                   replica_name(),
                   cpt_dir.c_str());
        }
    }

    // put back checkpoints which is not deleted, to make it delete again in the next gc time.
    // ATTENTION: the put back checkpoint may be incomplete, which will cause failure on load. But
    // it would not cause data lost, because incomplete checkpoint can not be loaded successfully.
    if (!put_back_list.empty()) {
        ::dsn::utils::auto_lock<::dsn::utils::ex_lock_nr> l(_checkpoints_lock);
        if (_checkpoints.empty() || put_back_list.back() < _checkpoints.front()) {
            // just insert to front will hold the order
            _checkpoints.insert(_checkpoints.begin(), put_back_list.begin(), put_back_list.end());
        } else {
            // need to re-sort
            _checkpoints.insert(_checkpoints.begin(), put_back_list.begin(), put_back_list.end());
            std::sort(_checkpoints.begin(), _checkpoints.end());
        }

        if (!_checkpoints.empty()) {
            min_d = _checkpoints.front();
            max_d = _checkpoints.back();
            checkpoints_count = _checkpoints.size();
        } else {
            min_d = 0;
            max_d = 0;
            checkpoints_count = 0;
        }
    }

    ddebug("%s: after checkpoint garbage collection, checkpoints_count = %d, "
           "min_checkpoint = %" PRId64 ", max_checkpoint = %" PRId64,
           replica_name(),
           checkpoints_count,
           min_d,
           max_d);
}

int pegasus_server_impl::on_batched_write_requests(int64_t decree,
                                                   uint64_t timestamp,
                                                   dsn_message_t *requests,
                                                   int count)
{
    dassert(_is_open, "");
    dassert(requests != nullptr, "");

    return _server_write->on_batched_write_requests(requests, count, decree, timestamp);
}

void pegasus_server_impl::on_get(const ::dsn::blob &key,
                                 ::dsn::rpc_replier<::dsn::apps::read_response> &reply)
{
    dassert(_is_open, "");
    _pfc_get_qps->increment();
    uint64_t start_time = dsn_now_ns();

    ::dsn::apps::read_response resp;
    resp.app_id = _gpid.get_app_id();
    resp.partition_index = _gpid.get_partition_index();
    resp.server = _primary_address;

    rocksdb::Slice skey(key.data(), key.length());
    std::string value;
    rocksdb::Status status = _db->Get(_rd_opts, skey, &value);

    if (status.ok()) {
        if (check_if_record_expired(utils::epoch_now(), value)) {
            _pfc_recent_expire_count->increment();
            if (_verbose_log) {
                derror("%s: rocksdb data expired for get from %s",
                       replica_name(),
                       reply.to_address().to_string());
            }
            status = rocksdb::Status::NotFound();
        }
    }

    if (!status.ok()) {
        if (_verbose_log) {
            ::dsn::blob hash_key, sort_key;
            pegasus_restore_key(key, hash_key, sort_key);
            derror("%s: rocksdb get failed for get from %s: "
                   "hash_key = \"%s\", sort_key = \"%s\", error = %s",
                   replica_name(),
                   reply.to_address().to_string(),
                   ::pegasus::utils::c_escape_string(hash_key).c_str(),
                   ::pegasus::utils::c_escape_string(sort_key).c_str(),
                   status.ToString().c_str());
        } else if (!status.IsNotFound()) {
            derror("%s: rocksdb get failed for get from %s: error = %s",
                   replica_name(),
                   reply.to_address().to_string(),
                   status.ToString().c_str());
        }
    }

    if (_abnormal_get_time_threshold_ns || _abnormal_get_size_threshold) {
        uint64_t time_used = dsn_now_ns() - start_time;
        if ((_abnormal_get_time_threshold_ns && time_used >= _abnormal_get_time_threshold_ns) ||
            (_abnormal_get_size_threshold && value.size() >= _abnormal_get_size_threshold)) {
            ::dsn::blob hash_key, sort_key;
            pegasus_restore_key(key, hash_key, sort_key);
            dwarn("%s: rocksdb abnormal get from %s: "
                  "hash_key = \"%s\", sort_key = \"%s\", return = %s, "
                  "value_size = %d, time_used = %" PRIu64 " ns",
                  replica_name(),
                  reply.to_address().to_string(),
                  ::pegasus::utils::c_escape_string(hash_key).c_str(),
                  ::pegasus::utils::c_escape_string(sort_key).c_str(),
                  status.ToString().c_str(),
                  (int)value.size(),
                  time_used);
            _pfc_recent_abnormal_count->increment();
        }
    }

    resp.error = status.code();
    if (status.ok()) {
        pegasus_extract_user_data(_value_schema_version, std::move(value), resp.value);
    }

    _pfc_get_latency->set(dsn_now_ns() - start_time);

    reply(resp);
}

void pegasus_server_impl::on_multi_get(const ::dsn::apps::multi_get_request &request,
                                       ::dsn::rpc_replier<::dsn::apps::multi_get_response> &reply)
{
    dassert(_is_open, "");
    _pfc_multi_get_qps->increment();
    uint64_t start_time = dsn_now_ns();

    ::dsn::apps::multi_get_response resp;
    resp.app_id = _gpid.get_app_id();
    resp.partition_index = _gpid.get_partition_index();
    resp.server = _primary_address;

    if (!is_filter_type_supported(request.sort_key_filter_type)) {
        derror("%s: invalid argument for multi_get from %s: "
               "sort key filter type %d not supported",
               replica_name(),
               reply.to_address().to_string(),
               request.sort_key_filter_type);
        resp.error = rocksdb::Status::kInvalidArgument;
        _pfc_multi_get_latency->set(dsn_now_ns() - start_time);
        reply(resp);
        return;
    }

    int32_t max_kv_count = request.max_kv_count > 0 ? request.max_kv_count : INT_MAX;
    int32_t max_kv_size = request.max_kv_size > 0 ? request.max_kv_size : INT_MAX;
    uint32_t epoch_now = ::pegasus::utils::epoch_now();
    int32_t count = 0;
    int64_t size = 0;
    int32_t iterate_count = 0;
    int32_t expire_count = 0;
    int32_t filter_count = 0;

    if (request.sort_keys.empty()) {
        ::dsn::blob range_start_key, range_stop_key;
        pegasus_generate_key(range_start_key, request.hash_key, request.start_sortkey);
        bool start_inclusive = request.start_inclusive;
        bool stop_inclusive;
        if (request.stop_sortkey.length() == 0) {
            pegasus_generate_next_blob(range_stop_key, request.hash_key);
            stop_inclusive = false;
        } else {
            pegasus_generate_key(range_stop_key, request.hash_key, request.stop_sortkey);
            stop_inclusive = request.stop_inclusive;
        }

        rocksdb::Slice start(range_start_key.data(), range_start_key.length());
        rocksdb::Slice stop(range_stop_key.data(), range_stop_key.length());

        // limit key range by prefix filter
        ::dsn::blob prefix_start_key, prefix_stop_key;
        if (request.sort_key_filter_type == ::dsn::apps::filter_type::FT_MATCH_PREFIX &&
            request.sort_key_filter_pattern.length() > 0) {
            pegasus_generate_key(
                prefix_start_key, request.hash_key, request.sort_key_filter_pattern);
            pegasus_generate_next_blob(
                prefix_stop_key, request.hash_key, request.sort_key_filter_pattern);

            rocksdb::Slice prefix_start(prefix_start_key.data(), prefix_start_key.length());
            if (prefix_start.compare(start) > 0) {
                start = prefix_start;
                start_inclusive = true;
            }

            rocksdb::Slice prefix_stop(prefix_stop_key.data(), prefix_stop_key.length());
            if (prefix_stop.compare(stop) <= 0) {
                stop = prefix_stop;
                stop_inclusive = false;
            }
        }

        // check if range is empty
        int c = start.compare(stop);
        if (c > 0 || (c == 0 && (!start_inclusive || !stop_inclusive))) {
            // empty sort key range
            if (_verbose_log) {
                dwarn("%s: empty sort key range for multi_get from %s: hash_key = \"%s\", "
                      "start_sort_key = \"%s\" (%s), stop_sort_key = \"%s\" (%s), "
                      "sort_key_filter_type = %s, sort_key_filter_pattern = \"%s\", "
                      "final_start = \"%s\" (%s), final_stop = \"%s\" (%s)",
                      replica_name(),
                      reply.to_address().to_string(),
                      ::pegasus::utils::c_escape_string(request.hash_key).c_str(),
                      ::pegasus::utils::c_escape_string(request.start_sortkey).c_str(),
                      request.start_inclusive ? "inclusive" : "exclusive",
                      ::pegasus::utils::c_escape_string(request.stop_sortkey).c_str(),
                      request.stop_inclusive ? "inclusive" : "exclusive",
                      ::dsn::apps::_filter_type_VALUES_TO_NAMES.find(request.sort_key_filter_type)
                          ->second,
                      ::pegasus::utils::c_escape_string(request.sort_key_filter_pattern).c_str(),
                      ::pegasus::utils::c_escape_string(start).c_str(),
                      start_inclusive ? "inclusive" : "exclusive",
                      ::pegasus::utils::c_escape_string(stop).c_str(),
                      stop_inclusive ? "inclusive" : "exclusive");
            }
            resp.error = rocksdb::Status::kOk;
            _pfc_multi_get_latency->set(dsn_now_ns() - start_time);
            reply(resp);
            return;
        }

        std::unique_ptr<rocksdb::Iterator> it(_db->NewIterator(_rd_opts));
        bool complete = false;
        if (!request.reverse) {
            it->Seek(start);
            bool first_exclusive = !start_inclusive;
            while (count < max_kv_count && size < max_kv_size && it->Valid()) {
                iterate_count++;

                // check stop sort key
                int c = it->key().compare(stop);
                if (c > 0 || (c == 0 && !stop_inclusive)) {
                    // out of range
                    complete = true;
                    break;
                }

                // check start sort key
                if (first_exclusive) {
                    first_exclusive = false;
                    if (it->key().compare(start) == 0) {
                        // discard start_sortkey
                        it->Next();
                        continue;
                    }
                }

                // extract value
                int r = append_key_value_for_multi_get(resp.kvs,
                                                       it->key(),
                                                       it->value(),
                                                       request.sort_key_filter_type,
                                                       request.sort_key_filter_pattern,
                                                       epoch_now,
                                                       request.no_value);
                if (r == 1) {
                    count++;
                    auto &kv = resp.kvs.back();
                    size += kv.key.length() + kv.value.length();
                } else if (r == 2) {
                    expire_count++;
                } else { // r == 3
                    filter_count++;
                }

                if (c == 0) {
                    // if arrived to the last position
                    complete = true;
                    break;
                }

                it->Next();
            }
        } else { // reverse
            it->SeekForPrev(stop);
            bool first_exclusive = !stop_inclusive;
            std::vector<::dsn::apps::key_value> reverse_kvs;
            while (count < max_kv_count && size < max_kv_size && it->Valid()) {
                iterate_count++;

                // check start sort key
                int c = it->key().compare(start);
                if (c < 0 || (c == 0 && !start_inclusive)) {
                    // out of range
                    complete = true;
                    break;
                }

                // check stop sort key
                if (first_exclusive) {
                    first_exclusive = false;
                    if (it->key().compare(stop) == 0) {
                        // discard stop_sortkey
                        it->Prev();
                        continue;
                    }
                }

                // extract value
                int r = append_key_value_for_multi_get(reverse_kvs,
                                                       it->key(),
                                                       it->value(),
                                                       request.sort_key_filter_type,
                                                       request.sort_key_filter_pattern,
                                                       epoch_now,
                                                       request.no_value);
                if (r == 1) {
                    count++;
                    auto &kv = reverse_kvs.back();
                    size += kv.key.length() + kv.value.length();
                } else if (r == 2) {
                    expire_count++;
                } else { // r == 3
                    filter_count++;
                }

                if (c == 0) {
                    // if arrived to the last position
                    complete = true;
                    break;
                }

                it->Prev();
            }

            if (it->status().ok() && !reverse_kvs.empty()) {
                // revert order to make resp.kvs ordered in sort_key
                resp.kvs.reserve(reverse_kvs.size());
                for (int i = reverse_kvs.size() - 1; i >= 0; i--) {
                    resp.kvs.emplace_back(std::move(reverse_kvs[i]));
                }
            }
        }

        resp.error = it->status().code();
        if (!it->status().ok()) {
            // error occur
            if (_verbose_log) {
                derror("%s: rocksdb scan failed for multi_get from %s: "
                       "hash_key = \"%s\", reverse = %s, error = %s",
                       replica_name(),
                       reply.to_address().to_string(),
                       ::pegasus::utils::c_escape_string(request.hash_key).c_str(),
                       request.reverse ? "true" : "false",
                       it->status().ToString().c_str());
            } else {
                derror("%s: rocksdb scan failed for multi_get from %s: "
                       "reverse = %s, error = %s",
                       replica_name(),
                       reply.to_address().to_string(),
                       request.reverse ? "true" : "false",
                       it->status().ToString().c_str());
            }
            resp.kvs.clear();
        } else if (it->Valid() && !complete) {
            // scan not completed
            resp.error = rocksdb::Status::kIncomplete;
        }
    } else {
        bool error_occurred = false;
        rocksdb::Status final_status;
        bool exceed_limit = false;
        std::vector<::dsn::blob> keys_holder;
        std::vector<rocksdb::Slice> keys;
        std::vector<std::string> values;
        keys_holder.reserve(request.sort_keys.size());
        keys.reserve(request.sort_keys.size());
        for (auto &sort_key : request.sort_keys) {
            ::dsn::blob raw_key;
            pegasus_generate_key(raw_key, request.hash_key, sort_key);
            keys.emplace_back(raw_key.data(), raw_key.length());
            keys_holder.emplace_back(std::move(raw_key));
        }

        std::vector<rocksdb::Status> statuses = _db->MultiGet(_rd_opts, keys, &values);
        for (int i = 0; i < keys.size(); i++) {
            rocksdb::Status &status = statuses[i];
            std::string &value = values[i];
            // print log
            if (!status.ok()) {
                if (_verbose_log) {
                    derror("%s: rocksdb get failed for multi_get from %s: "
                           "hash_key = \"%s\", sort_key = \"%s\", error = %s",
                           replica_name(),
                           reply.to_address().to_string(),
                           ::pegasus::utils::c_escape_string(request.hash_key).c_str(),
                           ::pegasus::utils::c_escape_string(request.sort_keys[i]).c_str(),
                           status.ToString().c_str());
                } else if (!status.IsNotFound()) {
                    derror("%s: rocksdb get failed for multi_get from %s: error = %s",
                           replica_name(),
                           reply.to_address().to_string(),
                           status.ToString().c_str());
                }
            }
            // check ttl
            if (status.ok()) {
                uint32_t expire_ts = pegasus_extract_expire_ts(_value_schema_version, value);
                if (expire_ts > 0 && expire_ts <= epoch_now) {
                    expire_count++;
                    if (_verbose_log) {
                        derror("%s: rocksdb data expired for multi_get from %s",
                               replica_name(),
                               reply.to_address().to_string());
                    }
                    status = rocksdb::Status::NotFound();
                }
            }
            // extract value
            if (status.ok()) {
                // check if exceed limit
                if (count >= max_kv_count || size >= max_kv_size) {
                    exceed_limit = true;
                    break;
                }
                ::dsn::apps::key_value kv;
                kv.key = request.sort_keys[i];
                if (!request.no_value) {
                    pegasus_extract_user_data(_value_schema_version, std::move(value), kv.value);
                }
                count++;
                size += kv.key.length() + kv.value.length();
                resp.kvs.emplace_back(std::move(kv));
            }
            // if error occurred
            if (!status.ok() && !status.IsNotFound()) {
                error_occurred = true;
                final_status = status;
                break;
            }
        }

        if (error_occurred) {
            resp.error = final_status.code();
            resp.kvs.clear();
        } else if (exceed_limit) {
            resp.error = rocksdb::Status::kIncomplete;
        } else {
            resp.error = rocksdb::Status::kOk;
        }
    }

    if (_abnormal_multi_get_time_threshold_ns || _abnormal_multi_get_size_threshold ||
        _abnormal_multi_get_iterate_count_threshold) {
        uint64_t time_used = dsn_now_ns() - start_time;
        if ((_abnormal_multi_get_time_threshold_ns &&
             time_used >= _abnormal_multi_get_time_threshold_ns) ||
            (_abnormal_multi_get_size_threshold &&
             (uint64_t)size >= _abnormal_multi_get_size_threshold) ||
            (_abnormal_multi_get_iterate_count_threshold &&
             (uint64_t)iterate_count >= _abnormal_multi_get_iterate_count_threshold)) {
            dwarn("%s: rocksdb abnormal multi_get from %s: hash_key = \"%s\", "
                  "start_sort_key = \"%s\" (%s), stop_sort_key = \"%s\" (%s), "
                  "sort_key_filter_type = %s, sort_key_filter_pattern = \"%s\", "
                  "result_count = %d, result_size = %" PRId64 ", iterate_count = %d, "
                  "expire_count = %d, filter_count = %d, time_used = %" PRIu64 " ns",
                  replica_name(),
                  reply.to_address().to_string(),
                  ::pegasus::utils::c_escape_string(request.hash_key).c_str(),
                  ::pegasus::utils::c_escape_string(request.start_sortkey).c_str(),
                  request.start_inclusive ? "inclusive" : "exclusive",
                  ::pegasus::utils::c_escape_string(request.stop_sortkey).c_str(),
                  request.stop_inclusive ? "inclusive" : "exclusive",
                  ::dsn::apps::_filter_type_VALUES_TO_NAMES.find(request.sort_key_filter_type)
                      ->second,
                  ::pegasus::utils::c_escape_string(request.sort_key_filter_pattern).c_str(),
                  count,
                  size,
                  iterate_count,
                  expire_count,
                  filter_count,
                  time_used);
            _pfc_recent_abnormal_count->increment();
        }
    }

    if (expire_count > 0) {
        _pfc_recent_expire_count->add(expire_count);
    }
    if (filter_count > 0) {
        _pfc_recent_filter_count->add(filter_count);
    }
    _pfc_multi_get_latency->set(dsn_now_ns() - start_time);

    reply(resp);
}

void pegasus_server_impl::on_sortkey_count(const ::dsn::blob &hash_key,
                                           ::dsn::rpc_replier<::dsn::apps::count_response> &reply)
{
    dassert(_is_open, "");

    ::dsn::apps::count_response resp;
    resp.app_id = _gpid.get_app_id();
    resp.partition_index = _gpid.get_partition_index();
    resp.server = _primary_address;

    // scan
    ::dsn::blob start_key, stop_key;
    pegasus_generate_key(start_key, hash_key, ::dsn::blob());
    pegasus_generate_next_blob(stop_key, hash_key);
    rocksdb::Slice start(start_key.data(), start_key.length());
    rocksdb::Slice stop(stop_key.data(), stop_key.length());
    rocksdb::ReadOptions options = _rd_opts;
    options.iterate_upper_bound = &stop;
    std::unique_ptr<rocksdb::Iterator> it(_db->NewIterator(options));
    it->Seek(start);
    resp.count = 0;
    uint32_t epoch_now = ::pegasus::utils::epoch_now();
    uint64_t expire_count = 0;
    while (it->Valid()) {
        if (check_if_record_expired(epoch_now, it->value())) {
            expire_count++;
            if (_verbose_log) {
                derror("%s: rocksdb data expired for sortkey_count from %s",
                       replica_name(),
                       reply.to_address().to_string());
            }
        } else {
            resp.count++;
        }
        it->Next();
    }
    if (expire_count > 0) {
        _pfc_recent_expire_count->add(expire_count);
    }

    resp.error = it->status().code();
    if (!it->status().ok()) {
        // error occur
        if (_verbose_log) {
            derror("%s: rocksdb scan failed for sortkey_count from %s: "
                   "hash_key = \"%s\", error = %s",
                   replica_name(),
                   reply.to_address().to_string(),
                   ::pegasus::utils::c_escape_string(hash_key).c_str(),
                   it->status().ToString().c_str());
        } else {
            derror("%s: rocksdb scan failed for sortkey_count from %s: error = %s",
                   replica_name(),
                   reply.to_address().to_string(),
                   it->status().ToString().c_str());
        }
        resp.count = 0;
    }

    reply(resp);
}

void pegasus_server_impl::on_ttl(const ::dsn::blob &key,
                                 ::dsn::rpc_replier<::dsn::apps::ttl_response> &reply)
{
    dassert(_is_open, "");

    ::dsn::apps::ttl_response resp;
    resp.app_id = _gpid.get_app_id();
    resp.partition_index = _gpid.get_partition_index();
    resp.server = _primary_address;

    rocksdb::Slice skey(key.data(), key.length());
    std::string value;
    rocksdb::Status status = _db->Get(_rd_opts, skey, &value);

    uint32_t expire_ts;
    uint32_t now_ts = ::pegasus::utils::epoch_now();
    if (status.ok()) {
        if (check_if_record_expired(now_ts, value)) {
            _pfc_recent_expire_count->increment();
            if (_verbose_log) {
                derror("%s: rocksdb data expired for ttl from %s",
                       replica_name(),
                       reply.to_address().to_string());
            }
            status = rocksdb::Status::NotFound();
        }
    }

    if (!status.ok()) {
        if (_verbose_log) {
            ::dsn::blob hash_key, sort_key;
            pegasus_restore_key(key, hash_key, sort_key);
            derror("%s: rocksdb get failed for ttl from %s: "
                   "hash_key = \"%s\", sort_key = \"%s\", error = %s",
                   replica_name(),
                   reply.to_address().to_string(),
                   ::pegasus::utils::c_escape_string(hash_key).c_str(),
                   ::pegasus::utils::c_escape_string(sort_key).c_str(),
                   status.ToString().c_str());
        } else if (!status.IsNotFound()) {
            derror("%s: rocksdb get failed for ttl from %s: error = %s",
                   replica_name(),
                   reply.to_address().to_string(),
                   status.ToString().c_str());
        }
    }

    resp.error = status.code();
    if (status.ok()) {
        if (expire_ts > 0) {
            resp.ttl_seconds = expire_ts - now_ts;
        } else {
            // no ttl
            resp.ttl_seconds = -1;
        }
    }

    reply(resp);
}

void pegasus_server_impl::on_get_scanner(const ::dsn::apps::get_scanner_request &request,
                                         ::dsn::rpc_replier<::dsn::apps::scan_response> &reply)
{
    dassert(_is_open, "");
    _pfc_scan_qps->increment();
    uint64_t start_time = dsn_now_ns();

    ::dsn::apps::scan_response resp;
    resp.app_id = _gpid.get_app_id();
    resp.partition_index = _gpid.get_partition_index();
    resp.server = _primary_address;

    if (!is_filter_type_supported(request.hash_key_filter_type)) {
        derror("%s: invalid argument for get_scanner from %s: "
               "hash key filter type %d not supported",
               replica_name(),
               reply.to_address().to_string(),
               request.hash_key_filter_type);
        resp.error = rocksdb::Status::kInvalidArgument;
        reply(resp);
        return;
    }
    if (!is_filter_type_supported(request.sort_key_filter_type)) {
        derror("%s: invalid argument for get_scanner from %s: "
               "sort key filter type %d not supported",
               replica_name(),
               reply.to_address().to_string(),
               request.sort_key_filter_type);
        resp.error = rocksdb::Status::kInvalidArgument;
        reply(resp);
        return;
    }

    bool start_inclusive = request.start_inclusive;
    bool stop_inclusive = request.stop_inclusive;
    rocksdb::Slice start(request.start_key.data(), request.start_key.length());
    rocksdb::Slice stop(request.stop_key.data(), request.stop_key.length());

    // limit key range by prefix filter
    // because data is not ordered by hash key (hash key "aa" is greater than "b"),
    // so we can only limit the start range by hash key filter.
    ::dsn::blob prefix_start_key;
    if (request.hash_key_filter_type == ::dsn::apps::filter_type::FT_MATCH_PREFIX &&
        request.hash_key_filter_pattern.length() > 0) {
        pegasus_generate_key(prefix_start_key, request.hash_key_filter_pattern, ::dsn::blob());
        rocksdb::Slice prefix_start(prefix_start_key.data(), prefix_start_key.length());
        if (prefix_start.compare(start) > 0) {
            start = prefix_start;
            start_inclusive = true;
        }
    }

    // check if range is empty
    int c = start.compare(stop);
    if (c > 0 || (c == 0 && (!start_inclusive || !stop_inclusive))) {
        // empty key range
        if (_verbose_log) {
            dwarn("%s: empty key range for get_scanner from %s: "
                  "start_key = \"%s\" (%s), stop_key = \"%s\" (%s)",
                  replica_name(),
                  reply.to_address().to_string(),
                  ::pegasus::utils::c_escape_string(request.start_key).c_str(),
                  request.start_inclusive ? "inclusive" : "exclusive",
                  ::pegasus::utils::c_escape_string(request.stop_key).c_str(),
                  request.stop_inclusive ? "inclusive" : "exclusive");
        }
        resp.error = rocksdb::Status::kOk;
        _pfc_multi_get_latency->set(dsn_now_ns() - start_time);
        reply(resp);
        return;
    }

    std::unique_ptr<rocksdb::Iterator> it(_db->NewIterator(_rd_opts));
    it->Seek(start);
    bool complete = false;
    bool first_exclusive = !start_inclusive;
    uint32_t epoch_now = ::pegasus::utils::epoch_now();
    uint64_t expire_count = 0;
    uint64_t filter_count = 0;
    int32_t count = 0;
    resp.kvs.reserve(request.batch_size);
    while (count < request.batch_size && it->Valid()) {
        int c = it->key().compare(stop);
        if (c > 0 || (c == 0 && !stop_inclusive)) {
            // out of range
            complete = true;
            break;
        }

        if (first_exclusive) {
            first_exclusive = false;
            if (it->key().compare(start) == 0) {
                // discard start_sortkey
                it->Next();
                continue;
            }
        }

        int r = append_key_value_for_scan(resp.kvs,
                                          it->key(),
                                          it->value(),
                                          request.hash_key_filter_type,
                                          request.hash_key_filter_pattern,
                                          request.sort_key_filter_type,
                                          request.sort_key_filter_pattern,
                                          epoch_now,
                                          request.no_value);
        if (r == 1) {
            count++;
        } else if (r == 2) {
            expire_count++;
        } else { // r == 3
            filter_count++;
        }

        if (c == 0) {
            // seek to the last position
            complete = true;
            break;
        }

        it->Next();
    }

    resp.error = it->status().code();
    if (!it->status().ok()) {
        // error occur
        if (_verbose_log) {
            derror("%s: rocksdb scan failed for get_scanner from %s: "
                   "start_key = \"%s\" (%s), stop_key = \"%s\" (%s), "
                   "batch_size = %d, read_count = %d, error = %s",
                   replica_name(),
                   reply.to_address().to_string(),
                   ::pegasus::utils::c_escape_string(start).c_str(),
                   request.start_inclusive ? "inclusive" : "exclusive",
                   ::pegasus::utils::c_escape_string(stop).c_str(),
                   request.stop_inclusive ? "inclusive" : "exclusive",
                   request.batch_size,
                   count,
                   it->status().ToString().c_str());
        } else {
            derror("%s: rocksdb scan failed for get_scanner from %s: error = %s",
                   replica_name(),
                   reply.to_address().to_string(),
                   it->status().ToString().c_str());
        }
        resp.kvs.clear();
    } else if (it->Valid() && !complete) {
        // scan not completed
        std::unique_ptr<pegasus_scan_context> context(
            new pegasus_scan_context(std::move(it),
                                     std::string(stop.data(), stop.size()),
                                     request.stop_inclusive,
                                     request.hash_key_filter_type,
                                     std::string(request.hash_key_filter_pattern.data(),
                                                 request.hash_key_filter_pattern.length()),
                                     request.sort_key_filter_type,
                                     std::string(request.sort_key_filter_pattern.data(),
                                                 request.sort_key_filter_pattern.length()),
                                     request.batch_size,
                                     request.no_value));
        int64_t handle = _context_cache.put(std::move(context));
        resp.context_id = handle;
        // if the context is used, it will be fetched and re-put into cache,
        // which will change the handle,
        // then the delayed task will fetch null context by old handle, and do nothing.
        ::dsn::tasking::enqueue(LPC_PEGASUS_SERVER_DELAY,
                                &_tracker,
                                [this, handle]() { _context_cache.fetch(handle); },
                                0,
                                std::chrono::minutes(5));
    } else {
        // scan completed
        resp.context_id = pegasus::SCAN_CONTEXT_ID_COMPLETED;
    }

    if (expire_count > 0) {
        _pfc_recent_expire_count->add(expire_count);
    }
    if (filter_count > 0) {
        _pfc_recent_filter_count->add(filter_count);
    }

    _pfc_scan_latency->set(dsn_now_ns() - start_time);
    reply(resp);
}

void pegasus_server_impl::on_scan(const ::dsn::apps::scan_request &request,
                                  ::dsn::rpc_replier<::dsn::apps::scan_response> &reply)
{
    dassert(_is_open, "");
    _pfc_scan_qps->increment();
    uint64_t start_time = dsn_now_ns();

    ::dsn::apps::scan_response resp;
    resp.app_id = _gpid.get_app_id();
    resp.partition_index = _gpid.get_partition_index();
    resp.server = _primary_address;

    std::unique_ptr<pegasus_scan_context> context = _context_cache.fetch(request.context_id);
    if (context) {
        rocksdb::Iterator *it = context->iterator.get();
        int32_t batch_size = context->batch_size;
        const rocksdb::Slice &stop = context->stop;
        bool stop_inclusive = context->stop_inclusive;
        ::dsn::apps::filter_type::type hash_key_filter_type = context->hash_key_filter_type;
        const ::dsn::blob &hash_key_filter_pattern = context->hash_key_filter_pattern;
        ::dsn::apps::filter_type::type sort_key_filter_type = context->hash_key_filter_type;
        const ::dsn::blob &sort_key_filter_pattern = context->hash_key_filter_pattern;
        bool no_value = context->no_value;
        bool complete = false;
        uint32_t epoch_now = ::pegasus::utils::epoch_now();
        uint64_t expire_count = 0;
        uint64_t filter_count = 0;
        int32_t count = 0;

        while (count < batch_size && it->Valid()) {
            int c = it->key().compare(stop);
            if (c > 0 || (c == 0 && !stop_inclusive)) {
                // out of range
                complete = true;
                break;
            }

            int r = append_key_value_for_scan(resp.kvs,
                                              it->key(),
                                              it->value(),
                                              hash_key_filter_type,
                                              hash_key_filter_pattern,
                                              sort_key_filter_type,
                                              sort_key_filter_pattern,
                                              epoch_now,
                                              no_value);
            if (r == 1) {
                count++;
            } else if (r == 2) {
                expire_count++;
            } else { // r == 3
                filter_count++;
            }

            if (c == 0) {
                // seek to the last position
                complete = true;
                break;
            }

            it->Next();
        }

        resp.error = it->status().code();
        if (!it->status().ok()) {
            // error occur
            if (_verbose_log) {
                derror("%s: rocksdb scan failed for scan from %s: "
                       "context_id= %" PRId64 ", stop_key = \"%s\" (%s), "
                       "batch_size = %d, read_count = %d, error = %s",
                       replica_name(),
                       reply.to_address().to_string(),
                       request.context_id,
                       ::pegasus::utils::c_escape_string(stop).c_str(),
                       stop_inclusive ? "inclusive" : "exclusive",
                       batch_size,
                       count,
                       it->status().ToString().c_str());
            } else {
                derror("%s: rocksdb scan failed for scan from %s: error = %s",
                       replica_name(),
                       reply.to_address().to_string(),
                       it->status().ToString().c_str());
            }
            resp.kvs.clear();
        } else if (it->Valid() && !complete) {
            // scan not completed
            int64_t handle = _context_cache.put(std::move(context));
            resp.context_id = handle;
            ::dsn::tasking::enqueue(LPC_PEGASUS_SERVER_DELAY,
                                    &_tracker,
                                    [this, handle]() { _context_cache.fetch(handle); },
                                    0,
                                    std::chrono::minutes(5));
        } else {
            // scan completed
            resp.context_id = pegasus::SCAN_CONTEXT_ID_COMPLETED;
        }

        if (expire_count > 0) {
            _pfc_recent_expire_count->add(expire_count);
        }
        if (filter_count > 0) {
            _pfc_recent_filter_count->add(filter_count);
        }
    } else {
        resp.error = rocksdb::Status::Code::kNotFound;
    }

    _pfc_scan_latency->set(dsn_now_ns() - start_time);
    reply(resp);
}

void pegasus_server_impl::on_clear_scanner(const int64_t &args) { _context_cache.fetch(args); }

::dsn::error_code pegasus_server_impl::start(int argc, char **argv)
{
    dassert(!_is_open, "");
    ddebug("%s: start to open app %s", replica_name(), data_dir().c_str());

    rocksdb::Options opts = _db_opts;
    opts.create_if_missing = true;
    opts.error_if_exists = false;
    opts.compaction_filter = &_key_ttl_compaction_filter;
    opts.default_value_schema_version = PEGASUS_VALUE_SCHEMA_MAX_VERSION;

    // parse envs for parameters
    // envs is compounded in replication_app_base::open() function
    std::map<std::string, std::string> envs;
    if (argc > 0) {
        if (((argc - 1) % 2 != 0) || argv == nullptr) {
            derror("%s: parse envs failed, because invalid argc = %d or argv = nullptr",
                   replica_name(),
                   argc);
            return ::dsn::ERR_INVALID_PARAMETERS;
        }
        int idx = 1;
        while (idx < argc) {
            const char *key = argv[idx++];
            const char *value = argv[idx++];
            envs.emplace(key, value);
        }
    }

    //
    // here, we must distinguish three cases, such as:
    //  case 1: we open the db that already exist
    //  case 2: we open a new db
    //  case 3: we restore the db base on old data
    //
    // if we want to restore the db base on old data, only all of the restore preconditions are
    // satisfied
    //      restore preconditions:
    //          1, rdb isn't exist
    //          2, we can parse restore info from app env, which is stored in argv
    //          3, restore_dir is exist
    //
    auto path = ::dsn::utils::filesystem::path_combine(data_dir(), "rdb");
    if (::dsn::utils::filesystem::path_exists(path)) {
        // only case 1
        ddebug("%s: rdb is already exist, path = %s", replica_name(), path.c_str());
    } else {
        std::pair<std::string, bool> restore_info = get_restore_dir_from_env(envs);
        const std::string &restore_dir = restore_info.first;
        bool force_restore = restore_info.second;
        if (restore_dir.empty()) {
            // case 2
            if (force_restore) {
                derror("%s: try to restore, but we can't combine restore_dir from envs",
                       replica_name());
                return ::dsn::ERR_FILE_OPERATION_FAILED;
            } else {
                dinfo("%s: open a new db, path = %s", replica_name(), path.c_str());
            }
        } else {
            // case 3
            ddebug("%s: try to restore from restore_dir = %s", replica_name(), restore_dir.c_str());
            if (::dsn::utils::filesystem::directory_exists(restore_dir)) {
                // here, we just rename restore_dir to rdb, then continue the normal process
                if (::dsn::utils::filesystem::rename_path(restore_dir.c_str(), path.c_str())) {
                    ddebug("%s: rename restore_dir(%s) to rdb(%s) succeed",
                           replica_name(),
                           restore_dir.c_str(),
                           path.c_str());
                } else {
                    derror("%s: rename restore_dir(%s) to rdb(%s) failed",
                           replica_name(),
                           restore_dir.c_str(),
                           path.c_str());
                    return ::dsn::ERR_FILE_OPERATION_FAILED;
                }
            } else {
                if (force_restore) {
                    derror("%s: try to restore, but restore_dir isn't exist, restore_dir = %s",
                           replica_name(),
                           restore_dir.c_str());
                    return ::dsn::ERR_FILE_OPERATION_FAILED;
                } else {
                    dwarn(
                        "%s: try to restore and restore_dir(%s) isn't exist, but we don't force "
                        "it, the role of this replica must not primary, so we open a new db on the "
                        "path(%s)",
                        replica_name(),
                        restore_dir.c_str(),
                        path.c_str());
                }
            }
        }
    }

    ddebug("%s: start to open rocksDB's rdb(%s)", replica_name(), path.c_str());

    auto status = rocksdb::DB::Open(opts, path, &_db);
    if (status.ok()) {
        _last_committed_decree = _db->GetLastFlushedDecree();
        _value_schema_version = _db->GetValueSchemaVersion();
        if (_value_schema_version > PEGASUS_VALUE_SCHEMA_MAX_VERSION) {
            derror("%s: open app failed, unsupported value schema version %" PRIu32,
                   replica_name(),
                   _value_schema_version);
            delete _db;
            _db = nullptr;
            return ::dsn::ERR_LOCAL_APP_FAILURE;
        }

        _manual_compact_svc.init_last_finish_time_ms(_db->GetLastManualCompactFinishTime());

        // only enable filter after correct value_schema_version set
        _key_ttl_compaction_filter.SetValueSchemaVersion(_value_schema_version);
        _key_ttl_compaction_filter.EnableFilter();

        update_app_envs(envs);

        parse_checkpoints();

        // checkpoint if necessary to make last_durable_decree() fresh.
        // only need async checkpoint because we sure that memtable is empty now.
        int64_t last_flushed = _db->GetLastFlushedDecree();
        if (last_flushed != last_durable_decree()) {
            ddebug("%s: start to do async checkpoint, last_durable_decree = %" PRId64
                   ", last_flushed_decree = %" PRId64,
                   replica_name(),
                   last_durable_decree(),
                   last_flushed);
            auto err = async_checkpoint(false);
            if (err != ::dsn::ERR_OK) {
                derror("%s: create checkpoint failed, error = %s", replica_name(), err.to_string());
                delete _db;
                _db = nullptr;
                return err;
            }
            dassert(last_flushed == last_durable_decree(),
                    "last durable decree mismatch after checkpoint: %" PRId64 " vs %" PRId64,
                    last_flushed,
                    last_durable_decree());
        }

        ddebug("%s: open app succeed, value_schema_version = %" PRIu32
               ", last_durable_decree = %" PRId64 "",
               replica_name(),
               _value_schema_version,
               last_durable_decree());

        _is_open = true;

        dinfo("%s: start the updating sstsize timer task", replica_name());
        ::dsn::tasking::enqueue_timer(
            LPC_UPDATING_ROCKSDB_SSTSIZE,
            &_tracker,
            [this]() { this->updating_rocksdb_sstsize(); },
            std::chrono::seconds(_updating_rocksdb_sstsize_interval_seconds),
            0,
            std::chrono::seconds(30));

        // initialize write service after server being initialized.
        _server_write = dsn::make_unique<pegasus_server_write>(this);

        return ::dsn::ERR_OK;
    } else {
        derror("%s: open app failed, error = %s", replica_name(), status.ToString().c_str());
        return ::dsn::ERR_LOCAL_APP_FAILURE;
    }
}

::dsn::error_code pegasus_server_impl::stop(bool clear_state)
{
    if (!_is_open) {
        dassert(_db == nullptr, "");
        dassert(!clear_state, "should not be here if do clear");
        return ::dsn::ERR_OK;
    }

    if (!clear_state) {
        auto status = _db->Flush(rocksdb::FlushOptions());
        if (!status.ok()) {
            derror("%s: flush memtable on close failed: %s",
                   replica_name(),
                   status.ToString().c_str());
        }
    }

    _context_cache.clear();
    // stop all tracked tasks when pegasus server is stopped.
    _tracker.cancel_outstanding_tasks();

    _is_open = false;
    delete _db;
    _db = nullptr;

    {
        ::dsn::utils::auto_lock<::dsn::utils::ex_lock_nr> l(_checkpoints_lock);
        _checkpoints.clear();
        set_last_durable_decree(0);
    }

    if (clear_state) {
        if (!::dsn::utils::filesystem::remove_path(data_dir())) {
            derror(
                "%s: clear directory %s failed when stop app", replica_name(), data_dir().c_str());
            return ::dsn::ERR_FILE_OPERATION_FAILED;
        }
        _pfc_sst_count->set(0);
        _pfc_sst_size->set(0);
    }

    ddebug(
        "%s: close app succeed, clear_state = %s", replica_name(), clear_state ? "true" : "false");
    return ::dsn::ERR_OK;
}

class CheckpointingTokenHelper
{
public:
    CheckpointingTokenHelper(std::atomic_bool &flag) : _flag(flag)
    {
        bool expected = false;
        _token_got = _flag.compare_exchange_strong(expected, true);
    }
    ~CheckpointingTokenHelper()
    {
        if (_token_got)
            _flag.store(false);
    }
    bool token_got() const { return _token_got; }
private:
    std::atomic_bool &_flag;
    bool _token_got;
};

::dsn::error_code pegasus_server_impl::sync_checkpoint()
{
    CheckpointingTokenHelper token_helper(_is_checkpointing);
    if (!token_helper.token_got())
        return ::dsn::ERR_WRONG_TIMING;

    int64_t last_durable = last_durable_decree();
    int64_t last_commit = last_committed_decree();
    dassert(last_durable <= last_commit, "%" PRId64 " VS %" PRId64, last_durable, last_commit);

    if (last_durable == last_commit) {
        ddebug("%s: no need to checkpoint because "
               "last_durable_decree = last_committed_decree = %" PRId64,
               replica_name(),
               last_durable);
        return ::dsn::ERR_OK;
    }

    rocksdb::Checkpoint *chkpt = nullptr;
    auto status = rocksdb::Checkpoint::Create(_db, &chkpt);
    if (!status.ok()) {
        derror("%s: create Checkpoint object failed, error = %s",
               replica_name(),
               status.ToString().c_str());
        return ::dsn::ERR_LOCAL_APP_FAILURE;
    }

    auto dir = chkpt_get_dir_name(last_commit);
    auto chkpt_dir = ::dsn::utils::filesystem::path_combine(data_dir(), dir);
    if (::dsn::utils::filesystem::directory_exists(chkpt_dir)) {
        ddebug("%s: checkpoint directory %s already exist, remove it first",
               replica_name(),
               chkpt_dir.c_str());
        if (!::dsn::utils::filesystem::remove_path(chkpt_dir)) {
            derror(
                "%s: remove old checkpoint directory %s failed", replica_name(), chkpt_dir.c_str());
            delete chkpt;
            chkpt = nullptr;
            return ::dsn::ERR_FILE_OPERATION_FAILED;
        }
    }

    // CreateCheckpoint() will always flush memtable firstly.
    status = chkpt->CreateCheckpoint(chkpt_dir, 0);
    if (!status.ok()) {
        // sometimes checkpoint may fail, and try again will succeed
        derror("%s: create checkpoint failed, error = %s, try again",
               replica_name(),
               status.ToString().c_str());
        status = chkpt->CreateCheckpoint(chkpt_dir, 0);
    }

    // destroy Checkpoint object
    delete chkpt;
    chkpt = nullptr;

    if (!status.ok()) {
        derror(
            "%s: create checkpoint failed, error = %s", replica_name(), status.ToString().c_str());
        ::dsn::utils::filesystem::remove_path(chkpt_dir);
        if (!::dsn::utils::filesystem::remove_path(chkpt_dir)) {
            derror("%s: remove damaged checkpoint directory %s failed",
                   replica_name(),
                   chkpt_dir.c_str());
        }
        return ::dsn::ERR_LOCAL_APP_FAILURE;
    }

    {
        ::dsn::utils::auto_lock<::dsn::utils::ex_lock_nr> l(_checkpoints_lock);
        dassert(last_commit > last_durable_decree(),
                "%" PRId64 " VS %" PRId64 "",
                last_commit,
                last_durable_decree());
        dassert(last_commit == _db->GetLastFlushedDecree(),
                "%" PRId64 " VS %" PRId64 "",
                last_commit,
                _db->GetLastFlushedDecree());
        if (!_checkpoints.empty()) {
            dassert(last_commit > _checkpoints.back(),
                    "%" PRId64 " VS %" PRId64 "",
                    last_commit,
                    _checkpoints.back());
        }
        _checkpoints.push_back(last_commit);
        set_last_durable_decree(_checkpoints.back());
    }

    ddebug("%s: sync create checkpoint succeed, last_durable_decree = %" PRId64 "",
           replica_name(),
           last_durable_decree());

    gc_checkpoints();

    return ::dsn::ERR_OK;
}

// Must be thread safe.
::dsn::error_code pegasus_server_impl::async_checkpoint(bool flush_memtable)
{
    CheckpointingTokenHelper token_helper(_is_checkpointing);
    if (!token_helper.token_got())
        return ::dsn::ERR_WRONG_TIMING;

    int64_t last_durable = last_durable_decree();
    int64_t last_flushed = static_cast<int64_t>(_db->GetLastFlushedDecree());
    int64_t last_commit = last_committed_decree();

    dassert(last_durable <= last_flushed, "%" PRId64 " VS %" PRId64, last_durable, last_flushed);
    dassert(last_flushed <= last_commit, "%" PRId64 " VS %" PRId64, last_flushed, last_commit);

    if (last_durable == last_commit) {
        ddebug("%s: no need to checkpoint because "
               "last_durable_decree = last_committed_decree = %" PRId64,
               replica_name(),
               last_durable);
        return ::dsn::ERR_OK;
    }

    if (last_durable == last_flushed) {
        if (flush_memtable) {
            // trigger flushing memtable, but not wait
            rocksdb::FlushOptions options;
            options.wait = false;
            auto status = _db->Flush(options);
            if (status.ok()) {
                ddebug("%s: trigger flushing memtable succeed", replica_name());
                return ::dsn::ERR_TRY_AGAIN;
            } else {
                derror("%s: trigger flushing memtable failed, error = %s",
                       replica_name(),
                       status.ToString().c_str());
                return ::dsn::ERR_LOCAL_APP_FAILURE;
            }
        } else {
            return ::dsn::ERR_OK;
        }
    }

    dassert(last_durable < last_flushed, "%" PRId64 " VS %" PRId64, last_durable, last_flushed);

    char buf[256];
    sprintf(buf, "checkpoint.tmp.%" PRIu64 "", dsn_now_us());
    std::string tmp_dir = ::dsn::utils::filesystem::path_combine(data_dir(), buf);
    if (::dsn::utils::filesystem::directory_exists(tmp_dir)) {
        ddebug("%s: temporary checkpoint directory %s already exist, remove it first",
               replica_name(),
               tmp_dir.c_str());
        if (!::dsn::utils::filesystem::remove_path(tmp_dir)) {
            derror("%s: remove temporary checkpoint directory %s failed",
                   replica_name(),
                   tmp_dir.c_str());
            return ::dsn::ERR_FILE_OPERATION_FAILED;
        }
    }

    int64_t checkpoint_decree = 0;
    ::dsn::error_code err = copy_checkpoint_to_dir_unsafe(tmp_dir.c_str(), &checkpoint_decree);
    if (err != ::dsn::ERR_OK) {
        derror("%s: call copy_checkpoint_to_dir_unsafe failed with err = %s",
               replica_name(),
               err.to_string());
        return ::dsn::ERR_LOCAL_APP_FAILURE;
    }

    auto chkpt_dir =
        ::dsn::utils::filesystem::path_combine(data_dir(), chkpt_get_dir_name(checkpoint_decree));
    if (::dsn::utils::filesystem::directory_exists(chkpt_dir)) {
        ddebug("%s: checkpoint directory %s already exist, remove it first",
               replica_name(),
               chkpt_dir.c_str());
        if (!::dsn::utils::filesystem::remove_path(chkpt_dir)) {
            derror(
                "%s: remove old checkpoint directory %s failed", replica_name(), chkpt_dir.c_str());
            if (!::dsn::utils::filesystem::remove_path(tmp_dir)) {
                derror("%s: remove temporary checkpoint directory %s failed",
                       replica_name(),
                       tmp_dir.c_str());
            }
            return ::dsn::ERR_FILE_OPERATION_FAILED;
        }
    }

    if (!::dsn::utils::filesystem::rename_path(tmp_dir, chkpt_dir)) {
        derror("%s: rename checkpoint directory from %s to %s failed",
               replica_name(),
               tmp_dir.c_str(),
               chkpt_dir.c_str());
        if (!::dsn::utils::filesystem::remove_path(tmp_dir)) {
            derror("%s: remove temporary checkpoint directory %s failed",
                   replica_name(),
                   tmp_dir.c_str());
        }
        return ::dsn::ERR_FILE_OPERATION_FAILED;
    }

    {
        ::dsn::utils::auto_lock<::dsn::utils::ex_lock_nr> l(_checkpoints_lock);
        dassert(checkpoint_decree > last_durable_decree(),
                "%" PRId64 " VS %" PRId64 "",
                checkpoint_decree,
                last_durable_decree());
        if (!_checkpoints.empty()) {
            dassert(checkpoint_decree > _checkpoints.back(),
                    "%" PRId64 " VS %" PRId64 "",
                    checkpoint_decree,
                    _checkpoints.back());
        }
        _checkpoints.push_back(checkpoint_decree);
        set_last_durable_decree(_checkpoints.back());
    }

    ddebug("%s: async create checkpoint succeed, last_durable_decree = %" PRId64 "",
           replica_name(),
           last_durable_decree());

    gc_checkpoints();

    return ::dsn::ERR_OK;
}

// Must be thread safe.
::dsn::error_code pegasus_server_impl::copy_checkpoint_to_dir(const char *checkpoint_dir,
                                                              /*output*/ int64_t *last_decree)
{
    CheckpointingTokenHelper token_helper(_is_checkpointing);
    if (!token_helper.token_got()) {
        return ::dsn::ERR_WRONG_TIMING;
    }

    return copy_checkpoint_to_dir_unsafe(checkpoint_dir, last_decree);
}

// not thread safe, should be protected by caller
::dsn::error_code pegasus_server_impl::copy_checkpoint_to_dir_unsafe(const char *checkpoint_dir,
                                                                     int64_t *checkpoint_decree)
{
    rocksdb::Checkpoint *chkpt = nullptr;
    rocksdb::Status status = rocksdb::Checkpoint::Create(_db, &chkpt);
    if (!status.ok()) {
        if (chkpt != nullptr)
            delete chkpt, chkpt = nullptr;
        derror("%s: create Checkpoint object failed, error = %s",
               replica_name(),
               status.ToString().c_str());
        return ::dsn::ERR_LOCAL_APP_FAILURE;
    }

    if (::dsn::utils::filesystem::directory_exists(checkpoint_dir)) {
        ddebug("%s: checkpoint directory %s is already exist, remove it first",
               replica_name(),
               checkpoint_dir);
        if (!::dsn::utils::filesystem::remove_path(checkpoint_dir)) {
            derror("%s: remove checkpoint directory %s failed", replica_name(), checkpoint_dir);
            return ::dsn::ERR_FILE_OPERATION_FAILED;
        }
    }

    uint64_t ci = 0;
    status = chkpt->CreateCheckpointQuick(checkpoint_dir, &ci);
    delete chkpt, chkpt = nullptr;

    if (!status.ok()) {
        derror("%s: async create checkpoint failed, error = %s",
               replica_name(),
               status.ToString().c_str());
        if (!::dsn::utils::filesystem::remove_path(checkpoint_dir)) {
            derror("%s: remove checkpoint directory %s failed", replica_name(), checkpoint_dir);
        }
        return ::dsn::ERR_LOCAL_APP_FAILURE;
    }

    ddebug("%s: copy checkpoint to dir(%s) succeed, last_decree = %" PRId64 "",
           replica_name(),
           checkpoint_dir,
           ci);
    if (checkpoint_decree != nullptr) {
        *checkpoint_decree = static_cast<int64_t>(ci);
    }

    return ::dsn::ERR_OK;
}

::dsn::error_code pegasus_server_impl::get_checkpoint(int64_t learn_start,
                                                      const dsn::blob &learn_request,
                                                      dsn::replication::learn_state &state)
{
    dassert(_is_open, "");

    int64_t ci = last_durable_decree();
    if (ci == 0) {
        derror("%s: no checkpoint found", replica_name());
        return ::dsn::ERR_OBJECT_NOT_FOUND;
    }

    auto chkpt_dir = ::dsn::utils::filesystem::path_combine(data_dir(), chkpt_get_dir_name(ci));
    state.files.clear();
    if (!::dsn::utils::filesystem::get_subfiles(chkpt_dir, state.files, true)) {
        derror("%s: list files in checkpoint dir %s failed", replica_name(), chkpt_dir.c_str());
        return ::dsn::ERR_FILE_OPERATION_FAILED;
    }

    state.from_decree_excluded = 0;
    state.to_decree_included = ci;

    ddebug("%s: get checkpoint succeed, from_decree_excluded = 0, to_decree_included = %" PRId64 "",
           replica_name(),
           state.to_decree_included);
    return ::dsn::ERR_OK;
}

::dsn::error_code
pegasus_server_impl::storage_apply_checkpoint(chkpt_apply_mode mode,
                                              const dsn::replication::learn_state &state)
{
    ::dsn::error_code err;
    int64_t ci = state.to_decree_included;

    if (mode == chkpt_apply_mode::copy) {
        dassert(ci > last_durable_decree(),
                "state.to_decree_included(%" PRId64 ") <= last_durable_decree(%" PRId64 ")",
                ci,
                last_durable_decree());

        auto learn_dir = ::dsn::utils::filesystem::remove_file_name(state.files[0]);
        auto chkpt_dir = ::dsn::utils::filesystem::path_combine(data_dir(), chkpt_get_dir_name(ci));
        if (::dsn::utils::filesystem::rename_path(learn_dir, chkpt_dir)) {
            ::dsn::utils::auto_lock<::dsn::utils::ex_lock_nr> l(_checkpoints_lock);
            dassert(ci > last_durable_decree(),
                    "%" PRId64 " VS %" PRId64 "",
                    ci,
                    last_durable_decree());
            _checkpoints.push_back(ci);
            if (!_checkpoints.empty()) {
                dassert(ci > _checkpoints.back(),
                        "%" PRId64 " VS %" PRId64 "",
                        ci,
                        _checkpoints.back());
            }
            set_last_durable_decree(ci);
            err = ::dsn::ERR_OK;
        } else {
            derror("%s: rename directory %s to %s failed",
                   replica_name(),
                   learn_dir.c_str(),
                   chkpt_dir.c_str());
            err = ::dsn::ERR_FILE_OPERATION_FAILED;
        }

        return err;
    }

    if (_is_open) {
        err = stop(true);
        if (err != ::dsn::ERR_OK) {
            derror("%s: close rocksdb %s failed, error = %s", replica_name(), err.to_string());
            return err;
        }
    }

    // clear data dir
    if (!::dsn::utils::filesystem::remove_path(data_dir())) {
        derror("%s: clear data directory %s failed", replica_name(), data_dir().c_str());
        return ::dsn::ERR_FILE_OPERATION_FAILED;
    }

    // reopen the db with the new checkpoint files
    if (state.files.size() > 0) {
        // create data dir
        if (!::dsn::utils::filesystem::create_directory(data_dir())) {
            derror("%s: create data directory %s failed", replica_name(), data_dir().c_str());
            return ::dsn::ERR_FILE_OPERATION_FAILED;
        }

        // move learned files from learn_dir to data_dir/rdb
        std::string learn_dir = ::dsn::utils::filesystem::remove_file_name(state.files[0]);
        std::string new_dir = ::dsn::utils::filesystem::path_combine(data_dir(), "rdb");
        if (!::dsn::utils::filesystem::rename_path(learn_dir, new_dir)) {
            derror("%s: rename directory %s to %s failed",
                   replica_name(),
                   learn_dir.c_str(),
                   new_dir.c_str());
            return ::dsn::ERR_FILE_OPERATION_FAILED;
        }

        err = start(0, nullptr);
    } else {
        ddebug("%s: apply empty checkpoint, create new rocksdb", replica_name());
        err = start(0, nullptr);
    }

    if (err != ::dsn::ERR_OK) {
        derror("%s: open rocksdb failed, error = %s", replica_name(), err.to_string());
        return err;
    }

    dassert(_is_open, "");
    dassert(ci == last_durable_decree(), "%" PRId64 " VS %" PRId64 "", ci, last_durable_decree());

    ddebug("%s: apply checkpoint succeed, last_durable_decree = %" PRId64,
           replica_name(),
           last_durable_decree());
    return ::dsn::ERR_OK;
}

bool pegasus_server_impl::is_filter_type_supported(::dsn::apps::filter_type::type filter_type)
{
    return filter_type >= ::dsn::apps::filter_type::FT_NO_FILTER &&
           filter_type <= ::dsn::apps::filter_type::FT_MATCH_POSTFIX;
}

bool pegasus_server_impl::validate_filter(::dsn::apps::filter_type::type filter_type,
                                          const ::dsn::blob &filter_pattern,
                                          const ::dsn::blob &value)
{
    if (filter_type == ::dsn::apps::filter_type::FT_NO_FILTER || filter_pattern.length() == 0)
        return true;
    if (value.length() < filter_pattern.length())
        return false;
    switch (filter_type) {
    case ::dsn::apps::filter_type::FT_MATCH_ANYWHERE: {
        // brute force search
        // TODO: improve it according to
        //   http://old.blog.phusion.nl/2010/12/06/efficient-substring-searching/
        const char *a1 = value.data();
        int l1 = value.length();
        const char *a2 = filter_pattern.data();
        int l2 = filter_pattern.length();
        for (int i = 0; i <= l1 - l2; ++i) {
            int j = 0;
            while (j < l2 && a1[i + j] == a2[j])
                ++j;
            if (j == l2)
                return true;
        }
        return false;
    }
    case ::dsn::apps::filter_type::FT_MATCH_PREFIX:
        return (memcmp(value.data(), filter_pattern.data(), filter_pattern.length()) == 0);
    case ::dsn::apps::filter_type::FT_MATCH_POSTFIX:
        return (memcmp(value.data() + value.length() - filter_pattern.length(),
                       filter_pattern.data(),
                       filter_pattern.length()) == 0);
    default:
        dassert(false, "unsupported filter type: %d", filter_type);
    }
    return false;
}

int pegasus_server_impl::append_key_value_for_scan(
    std::vector<::dsn::apps::key_value> &kvs,
    const rocksdb::Slice &key,
    const rocksdb::Slice &value,
    ::dsn::apps::filter_type::type hash_key_filter_type,
    const ::dsn::blob &hash_key_filter_pattern,
    ::dsn::apps::filter_type::type sort_key_filter_type,
    const ::dsn::blob &sort_key_filter_pattern,
    uint32_t epoch_now,
    bool no_value)
{
    if (check_if_record_expired(epoch_now, value)) {
        if (_verbose_log) {
            derror("%s: rocksdb data expired for scan", replica_name());
        }
        return 2;
    }

    ::dsn::apps::key_value kv;

    // extract raw key
    ::dsn::blob raw_key(key.data(), 0, key.size());
    if (hash_key_filter_type != ::dsn::apps::filter_type::FT_NO_FILTER ||
        sort_key_filter_type != ::dsn::apps::filter_type::FT_NO_FILTER) {
        ::dsn::blob hash_key, sort_key;
        pegasus_restore_key(raw_key, hash_key, sort_key);
        if (hash_key_filter_type != ::dsn::apps::filter_type::FT_NO_FILTER &&
            !validate_filter(hash_key_filter_type, hash_key_filter_pattern, hash_key)) {
            if (_verbose_log) {
                derror("%s: hash key filtered for scan", replica_name());
            }
            return 3;
        }
        if (sort_key_filter_type != ::dsn::apps::filter_type::FT_NO_FILTER &&
            !validate_filter(sort_key_filter_type, sort_key_filter_pattern, sort_key)) {
            if (_verbose_log) {
                derror("%s: sort key filtered for scan", replica_name());
            }
            return 3;
        }
    }
    std::shared_ptr<char> key_buf(::dsn::utils::make_shared_array<char>(raw_key.length()));
    ::memcpy(key_buf.get(), raw_key.data(), raw_key.length());
    kv.key.assign(std::move(key_buf), 0, raw_key.length());

    // extract value
    if (!no_value) {
        std::string value_buf(value.data(), value.size());
        pegasus_extract_user_data(_value_schema_version, std::move(value_buf), kv.value);
    }

    kvs.emplace_back(std::move(kv));
    return 1;
}

int pegasus_server_impl::append_key_value_for_multi_get(
    std::vector<::dsn::apps::key_value> &kvs,
    const rocksdb::Slice &key,
    const rocksdb::Slice &value,
    ::dsn::apps::filter_type::type sort_key_filter_type,
    const ::dsn::blob &sort_key_filter_pattern,
    uint32_t epoch_now,
    bool no_value)
{
    if (check_if_record_expired(epoch_now, value)) {
        if (_verbose_log) {
            derror("%s: rocksdb data expired for multi get", replica_name());
        }
        return 2;
    }

    ::dsn::apps::key_value kv;

    // extract sort_key
    ::dsn::blob raw_key(key.data(), 0, key.size());
    ::dsn::blob hash_key, sort_key;
    pegasus_restore_key(raw_key, hash_key, sort_key);
    if (sort_key_filter_type != ::dsn::apps::filter_type::FT_NO_FILTER &&
        !validate_filter(sort_key_filter_type, sort_key_filter_pattern, sort_key)) {
        if (_verbose_log) {
            derror("%s: sort key filtered for multi get", replica_name());
        }
        return 3;
    }
    std::shared_ptr<char> sort_key_buf(::dsn::utils::make_shared_array<char>(sort_key.length()));
    ::memcpy(sort_key_buf.get(), sort_key.data(), sort_key.length());
    kv.key.assign(std::move(sort_key_buf), 0, sort_key.length());

    // extract value
    if (!no_value) {
        std::string value_buf(value.data(), value.size());
        pegasus_extract_user_data(_value_schema_version, std::move(value_buf), kv.value);
    }

    kvs.emplace_back(std::move(kv));
    return 1;
}

// statistic the count and size of files of this type. return (-1,-1) if failed.
static std::pair<int64_t, int64_t> get_type_file_size(const std::string &path,
                                                      const std::string &type)
{
    std::vector<std::string> files;
    if (!::dsn::utils::filesystem::get_subfiles(path, files, false)) {
        dwarn("get subfiles of dir %s failed", path.c_str());
        return std::pair<int64_t, int64_t>(-1, -1);
    }
    int64_t res = 0;
    int64_t cnt = 0;
    for (auto &f : files) {
        if (f.length() > type.length() && f.substr(f.length() - type.length()) == type) {
            int64_t tsize = 0;
            if (::dsn::utils::filesystem::file_size(f, tsize)) {
                res += tsize;
                cnt++;
            } else {
                dwarn("get size of file %s failed", f.c_str());
                return std::pair<int64_t, int64_t>(-1, -1);
            }
        }
    }
    return std::pair<int64_t, int64_t>(cnt, res);
}

std::pair<int64_t, int64_t> pegasus_server_impl::statistic_sst_size()
{
    // dir = data_dir()/rdb
    return get_type_file_size(::dsn::utils::filesystem::path_combine(data_dir(), "rdb"), ".sst");
}

void pegasus_server_impl::updating_rocksdb_sstsize()
{
    std::pair<int64_t, int64_t> sst_size = statistic_sst_size();
    if (sst_size.first == -1) {
        dwarn("%s: statistic sst file size failed", replica_name());
    } else {
        int64_t sst_size_mb = sst_size.second / 1048576;
        ddebug("%s: statistic sst file size succeed, sst_count = %" PRId64 ", sst_size = %" PRId64
               "(%" PRId64 "MB)",
               replica_name(),
               sst_size.first,
               sst_size.second,
               sst_size_mb);
        _pfc_sst_count->set(sst_size.first);
        _pfc_sst_size->set(sst_size_mb);
    }
}

std::pair<std::string, bool>
pegasus_server_impl::get_restore_dir_from_env(const std::map<std::string, std::string> &env_kvs)
{
    std::pair<std::string, bool> res;
    std::stringstream os;
    os << "restore.";

    auto it = env_kvs.find(ROCKSDB_ENV_RESTORE_FORCE_RESTORE);
    if (it != env_kvs.end()) {
        ddebug("%s: found %s in envs", replica_name(), ROCKSDB_ENV_RESTORE_FORCE_RESTORE.c_str());
        res.second = true;
    }

    it = env_kvs.find(ROCKSDB_ENV_RESTORE_POLICY_NAME);
    if (it != env_kvs.end()) {
        ddebug("%s: found %s in envs: %s",
               replica_name(),
               ROCKSDB_ENV_RESTORE_POLICY_NAME.c_str(),
               it->second.c_str());
        os << it->second << ".";
    } else {
        return res;
    }

    it = env_kvs.find(ROCKSDB_ENV_RESTORE_BACKUP_ID);
    if (it != env_kvs.end()) {
        ddebug("%s: found %s in envs: %s",
               replica_name(),
               ROCKSDB_ENV_RESTORE_BACKUP_ID.c_str(),
               it->second.c_str());
        os << it->second;
    } else {
        return res;
    }

    std::string parent_dir = ::dsn::utils::filesystem::remove_file_name(data_dir());
    res.first = ::dsn::utils::filesystem::path_combine(parent_dir, os.str());
    return res;
}

void pegasus_server_impl::update_app_envs(const std::map<std::string, std::string> &envs)
{
    update_usage_scenario(envs);
    _manual_compact_svc.start_manual_compact_if_needed(envs);
}

void pegasus_server_impl::query_app_envs(/*out*/ std::map<std::string, std::string> &envs)
{
    envs[ROCKSDB_ENV_USAGE_SCENARIO_KEY] = _usage_scenario;
}

void pegasus_server_impl::update_usage_scenario(const std::map<std::string, std::string> &envs)
{
    // update usage scenario
    // if not specified, default is normal
    auto find = envs.find(ROCKSDB_ENV_USAGE_SCENARIO_KEY);
    std::string new_usage_scenario =
        (find != envs.end() ? find->second : ROCKSDB_ENV_USAGE_SCENARIO_NORMAL);
    if (new_usage_scenario != _usage_scenario) {
        std::string old_usage_scenario = _usage_scenario;
        if (set_usage_scenario(new_usage_scenario)) {
            ddebug("%s: update app env[%s] from %s to %s succeed",
                   replica_name(),
                   ROCKSDB_ENV_USAGE_SCENARIO_KEY.c_str(),
                   old_usage_scenario.c_str(),
                   new_usage_scenario.c_str());
        } else {
            derror("%s: update app env[%s] from %s to %s failed",
                   replica_name(),
                   ROCKSDB_ENV_USAGE_SCENARIO_KEY.c_str(),
                   old_usage_scenario.c_str(),
                   new_usage_scenario.c_str());
        }
    }
}

bool pegasus_server_impl::set_usage_scenario(const std::string &usage_scenario)
{
    if (usage_scenario == _usage_scenario)
        return false;
    std::unordered_map<std::string, std::string> new_options;
    if (usage_scenario == ROCKSDB_ENV_USAGE_SCENARIO_NORMAL ||
        usage_scenario == ROCKSDB_ENV_USAGE_SCENARIO_PREFER_WRITE) {
        if (_usage_scenario == ROCKSDB_ENV_USAGE_SCENARIO_BULK_LOAD) {
            // old usage scenario is bulk load, reset first
            new_options["level0_file_num_compaction_trigger"] =
                boost::lexical_cast<std::string>(_db_opts.level0_file_num_compaction_trigger);
            new_options["level0_slowdown_writes_trigger"] =
                boost::lexical_cast<std::string>(_db_opts.level0_slowdown_writes_trigger);
            new_options["level0_stop_writes_trigger"] =
                boost::lexical_cast<std::string>(_db_opts.level0_stop_writes_trigger);
            new_options["soft_pending_compaction_bytes_limit"] =
                boost::lexical_cast<std::string>(_db_opts.soft_pending_compaction_bytes_limit);
            new_options["hard_pending_compaction_bytes_limit"] =
                boost::lexical_cast<std::string>(_db_opts.hard_pending_compaction_bytes_limit);
            new_options["disable_auto_compactions"] = "false";
            new_options["max_compaction_bytes"] =
                boost::lexical_cast<std::string>(_db_opts.max_compaction_bytes);
            new_options["write_buffer_size"] =
                boost::lexical_cast<std::string>(_db_opts.write_buffer_size);
            new_options["max_write_buffer_number"] =
                boost::lexical_cast<std::string>(_db_opts.max_write_buffer_number);
        }
        if (usage_scenario == ROCKSDB_ENV_USAGE_SCENARIO_NORMAL) {
            new_options["level0_file_num_compaction_trigger"] =
                boost::lexical_cast<std::string>(_db_opts.level0_file_num_compaction_trigger);
        } else {
            new_options["level0_file_num_compaction_trigger"] =
                boost::lexical_cast<std::string>(_db_opts.level0_file_num_compaction_trigger * 2);
        }
    } else if (usage_scenario == ROCKSDB_ENV_USAGE_SCENARIO_BULK_LOAD) {
        // refer to Options::PrepareForBulkLoad()
        new_options["level0_file_num_compaction_trigger"] = "1000000000";
        new_options["level0_slowdown_writes_trigger"] = "1000000000";
        new_options["level0_stop_writes_trigger"] = "1000000000";
        new_options["soft_pending_compaction_bytes_limit"] = "0";
        new_options["hard_pending_compaction_bytes_limit"] = "0";
        new_options["disable_auto_compactions"] = "true";
        new_options["max_compaction_bytes"] =
            boost::lexical_cast<std::string>(static_cast<uint64_t>(1) << 60);
        new_options["write_buffer_size"] = boost::lexical_cast<std::string>(
            std::max(_db_opts.write_buffer_size, (size_t)(256 * 1024 * 1024)));
        new_options["max_write_buffer_number"] =
            boost::lexical_cast<std::string>(std::max(_db_opts.max_write_buffer_number, 6));
    } else {
        derror("%s: invalid usage scenario: %s", replica_name(), usage_scenario.c_str());
        return false;
    }
    if (set_options(new_options)) {
        _usage_scenario = usage_scenario;
        ddebug("%s: set usage scenario to %s succeed", replica_name(), usage_scenario.c_str());
        return true;
    } else {
        derror("%s: set usage scenario to %s failed", replica_name(), usage_scenario.c_str());
        return false;
    }
}

bool pegasus_server_impl::set_options(
    const std::unordered_map<std::string, std::string> &new_options)
{
    std::ostringstream oss;
    int i = 0;
    for (auto &kv : new_options) {
        if (i > 0)
            oss << ",";
        oss << kv.first << "=" << kv.second;
        i++;
    }
    rocksdb::Status status = _db->SetOptions(new_options);
    if (status == rocksdb::Status::OK()) {
        ddebug("%s: rocksdb set options returns %s: {%s}",
               replica_name(),
               status.ToString().c_str(),
               oss.str().c_str());
        return true;
    } else {
        derror("%s: rocksdb set options returns %s: {%s}",
               replica_name(),
               status.ToString().c_str(),
               oss.str().c_str());
        return false;
    }
}

<<<<<<< HEAD
} // namespace server
} // namespace pegasus
=======
uint64_t pegasus_server_impl::do_manual_compact(const rocksdb::CompactRangeOptions &options)
{
    uint64_t start_time;
    rocksdb::Status status;

    // wait flush before compact to make all data compacted.
    ddebug_replica("start to Flush");
    start_time = dsn_now_ms();
    status = _db->Flush(rocksdb::FlushOptions());
    ddebug_replica("Flush finished, status = {}, time_used = {}ms",
                   status.ToString().c_str(),
                   dsn_now_ms() - start_time);

    ddebug_replica("start to CompactRange, target_level = {}, bottommost_level_compaction = {}",
                   options.target_level,
                   options.bottommost_level_compaction == rocksdb::BottommostLevelCompaction::kForce
                       ? "force"
                       : "skip");
    start_time = dsn_now_ms();
    status = _db->CompactRange(options, nullptr, nullptr);
    ddebug_replica("CompactRange finished, status = {}, time_used = {}ms",
                   status.ToString().c_str(),
                   dsn_now_ms() - start_time);

    return _db->GetLastManualCompactFinishTime();
}

std::string pegasus_server_impl::query_compact_state() const
{
    return _manual_compact_svc.query_compact_state();
}
}
} // namespace
>>>>>>> 2d492eb1
<|MERGE_RESOLUTION|>--- conflicted
+++ resolved
@@ -3,23 +3,6 @@
 // can be found in the LICENSE file in the root directory of this source tree.
 
 #include "pegasus_server_impl.h"
-<<<<<<< HEAD
-#include "pegasus_server_write.h"
-#include "logging_utils.h"
-
-#include "base/pegasus_rpc_types.h"
-#include "base/pegasus_key_schema.h"
-#include "base/pegasus_value_schema.h"
-#include "base/pegasus_utils.h"
-
-#include <dsn/utility/utils.h>
-#include <dsn/utility/filesystem.h>
-#include <dsn/cpp/message_utils.h>
-#include <rocksdb/utilities/checkpoint.h>
-#include <rocksdb/table.h>
-#include <boost/lexical_cast.hpp>
-#include <algorithm>
-=======
 
 #include <algorithm>
 #include <boost/lexical_cast.hpp>
@@ -32,7 +15,6 @@
 #include "base/pegasus_key_schema.h"
 #include "base/pegasus_value_schema.h"
 #include "base/pegasus_utils.h"
->>>>>>> 2d492eb1
 
 namespace pegasus {
 namespace server {
@@ -67,13 +49,8 @@
       _is_open(false),
       _value_schema_version(0),
       _last_durable_decree(0),
-<<<<<<< HEAD
-      _is_checkpointing(false)
-=======
-      _physical_error(0),
       _is_checkpointing(false),
       _manual_compact_svc(this)
->>>>>>> 2d492eb1
 {
     _primary_address = dsn::rpc_address(dsn_primary_address()).to_string();
     _gpid = get_gpid();
@@ -2359,10 +2336,6 @@
     }
 }
 
-<<<<<<< HEAD
-} // namespace server
-} // namespace pegasus
-=======
 uint64_t pegasus_server_impl::do_manual_compact(const rocksdb::CompactRangeOptions &options)
 {
     uint64_t start_time;
@@ -2394,6 +2367,6 @@
 {
     return _manual_compact_svc.query_compact_state();
 }
-}
-} // namespace
->>>>>>> 2d492eb1
+
+} // namespace server
+} // namespace pegasus
