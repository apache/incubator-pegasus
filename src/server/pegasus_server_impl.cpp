--- conflicted
+++ resolved
@@ -1498,15 +1498,9 @@
     //          3, restore_dir is exist
     //
     bool db_exist = true;
-<<<<<<< HEAD
-    auto rdb_path = ::dsn::utils::filesystem::path_combine(data_dir(), "rdb");
-    auto duplication_path = duplication_dir();
-    if (::dsn::utils::filesystem::path_exists(rdb_path)) {
-=======
     auto rdb_path = dsn::utils::filesystem::path_combine(data_dir(), "rdb");
     auto duplication_path = duplication_dir();
     if (dsn::utils::filesystem::path_exists(rdb_path)) {
->>>>>>> ebbc61c3
         // only case 1
         ddebug_replica("rdb is already exist, path = {}", rdb_path);
     } else {
@@ -1525,27 +1519,6 @@
                 // case 3
                 if (force_restore) {
                     derror_replica("try to restore, but we can't combine restore_dir from envs");
-<<<<<<< HEAD
-                    return ::dsn::ERR_FILE_OPERATION_FAILED;
-                } else {
-                    db_exist = false;
-                    dinfo_replica("open a new db, path = {}", rdb_path);
-                }
-            } else {
-                // case 4
-                ddebug_replica("try to restore from restore_dir = {}", restore_dir);
-                if (::dsn::utils::filesystem::directory_exists(restore_dir)) {
-                    // here, we just rename restore_dir to rdb, then continue the normal process
-                    if (::dsn::utils::filesystem::rename_path(restore_dir, rdb_path)) {
-                        ddebug_replica(
-                            "rename restore_dir({}) to rdb({}) succeed", restore_dir, rdb_path);
-                    } else {
-                        derror_replica(
-                            "rename restore_dir({}) to rdb({}) failed", restore_dir, rdb_path);
-                        return ::dsn::ERR_FILE_OPERATION_FAILED;
-                    }
-                } else {
-=======
                     return dsn::ERR_FILE_OPERATION_FAILED;
                 } else {
                     db_exist = false;
@@ -1565,16 +1538,11 @@
                         return dsn::ERR_FILE_OPERATION_FAILED;
                     }
                 } else {
->>>>>>> ebbc61c3
                     if (force_restore) {
                         derror_replica(
                             "try to restore, but restore_dir isn't exist, restore_dir = {}",
                             restore_dir);
-<<<<<<< HEAD
-                        return ::dsn::ERR_FILE_OPERATION_FAILED;
-=======
                         return dsn::ERR_FILE_OPERATION_FAILED;
->>>>>>> ebbc61c3
                     } else {
                         db_exist = false;
                         dwarn_replica(
@@ -1600,11 +1568,7 @@
         // When DB exists, meta CF and data CF must be present.
         bool missing_meta_cf = true;
         bool missing_data_cf = true;
-<<<<<<< HEAD
-        if (check_column_families(rdb_path, &missing_meta_cf, &missing_data_cf) != ::dsn::ERR_OK) {
-=======
         if (check_column_families(rdb_path, &missing_meta_cf, &missing_data_cf) != dsn::ERR_OK) {
->>>>>>> ebbc61c3
             derror_replica("check column families failed");
             return dsn::ERR_LOCAL_APP_FAILURE;
         }
