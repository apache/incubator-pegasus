--- conflicted
+++ resolved
@@ -471,162 +471,7 @@
     dassert(_is_open, "");
     dassert(requests != nullptr, "");
 
-<<<<<<< HEAD
     return _server_write->on_batched_write_requests(requests, count, decree, timestamp);
-=======
-        ::dsn::rpc_replier<::dsn::apps::multi_remove_response> replier(
-            dsn_msg_create_response(request));
-        if (!replier.is_empty()) {
-            _pfc_multi_remove_latency->set(dsn_now_ns() - start_time);
-            resp.error = status.code();
-            replier(resp);
-        }
-
-        _batch.Clear();
-        return _physical_error;
-    } else {
-        for (int i = 0; i < count; ++i) {
-            dsn_message_t request = requests[i];
-            dassert(request != nullptr, "");
-            ::dsn::message_ex *msg = (::dsn::message_ex *)request;
-            ::dsn::blob key;
-            if (msg->local_rpc_code == ::dsn::apps::RPC_RRDB_RRDB_PUT) {
-                _pfc_put_qps->increment();
-                ::dsn::apps::update_request update;
-                ::dsn::unmarshall(request, update);
-                key = update.key;
-
-                rocksdb::Slice slice_key(key.data(), key.length());
-                rocksdb::SliceParts skey(&slice_key, 1);
-
-                pegasus_generate_value(_value_schema_version,
-                                       update.expire_ts_seconds,
-                                       update.value,
-                                       _write_buf,
-                                       _write_slices);
-                rocksdb::SliceParts svalue(&_write_slices[0], _write_slices.size());
-
-                _batch.Put(skey, svalue);
-                _batch_repliers.emplace_back(dsn_msg_create_response(request));
-                _batch_perfcounters.push_back(_pfc_put_latency.get());
-            } else if (msg->local_rpc_code == ::dsn::apps::RPC_RRDB_RRDB_REMOVE) {
-                _pfc_remove_qps->increment();
-                ::dsn::unmarshall(request, key);
-
-                rocksdb::Slice skey(key.data(), key.length());
-                _batch.Delete(skey);
-                _batch_repliers.emplace_back(dsn_msg_create_response(request));
-                _batch_perfcounters.push_back(_pfc_remove_latency.get());
-            } else if (msg->local_rpc_code == ::dsn::apps::RPC_RRDB_RRDB_MULTI_PUT ||
-                       msg->local_rpc_code == ::dsn::apps::RPC_RRDB_RRDB_MULTI_REMOVE) {
-                dassert(false,
-                        "rpc code not allow batch: %s",
-                        ::dsn::task_code(msg->local_rpc_code).to_string());
-            } else {
-                dassert(false,
-                        "rpc code not handled: %s",
-                        ::dsn::task_code(msg->local_rpc_code).to_string());
-            }
-
-            if (msg->header->client.partition_hash != 0) {
-                uint64_t partition_hash = pegasus_key_hash(key);
-                dassert(msg->header->client.partition_hash == partition_hash,
-                        "inconsistent partition hash");
-                int thread_hash = _gpid.thread_hash();
-                dassert(msg->header->client.thread_hash == thread_hash, "inconsistent thread hash");
-            }
-
-            if (_verbose_log) {
-                ::dsn::blob hash_key, sort_key;
-                pegasus_restore_key(key, hash_key, sort_key);
-                ddebug("%s: rocksdb write from %s: "
-                       "decree = %" PRId64 ", code = %s, hash_key = \"%s\", sort_key = \"%s\"",
-                       replica_name(),
-                       dsn_msg_from_address(request).to_string(),
-                       decree,
-                       msg->local_rpc_code.to_string(),
-                       ::pegasus::utils::c_escape_string(hash_key).c_str(),
-                       ::pegasus::utils::c_escape_string(sort_key).c_str());
-            }
-        }
-    }
-
-    if (_batch.Count() == 0) {
-        // write fake data
-        rocksdb::Slice empty_key;
-        rocksdb::SliceParts skey(&empty_key, 1);
-
-        ::dsn::blob empty_value;
-        pegasus_generate_value(_value_schema_version, 0, empty_value, _write_buf, _write_slices);
-        rocksdb::SliceParts svalue(&_write_slices[0], _write_slices.size());
-
-        _batch.Put(skey, svalue);
-    }
-    _wt_opts.given_decree = decree;
-    auto status = _db->Write(_wt_opts, &_batch);
-    if (!status.ok()) {
-        dsn::rpc_address from_address;
-        if (count > 0)
-            from_address = dsn_msg_from_address(requests[0]);
-        derror("%s: rocksdb write failed from %s: decree = %" PRId64 ", error = %s",
-               replica_name(),
-               from_address.to_string(),
-               decree,
-               status.ToString().c_str());
-        _physical_error = status.code();
-    }
-
-    ::dsn::apps::update_response resp;
-    resp.error = status.code();
-    resp.app_id = _gpid.get_app_id();
-    resp.partition_index = _gpid.get_partition_index();
-    resp.decree = decree;
-    resp.server = _primary_address;
-
-    dassert(_batch_repliers.size() == _batch_perfcounters.size(),
-            "%s: repliers's size(%u) vs perfcounters's size(%u) not match",
-            replica_name(),
-            _batch_repliers.size(),
-            _batch_perfcounters.size());
-    uint64_t latency = dsn_now_ns() - start_time;
-    for (unsigned int i = 0; i != _batch_repliers.size(); ++i) {
-        if (!_batch_repliers[i].is_empty()) {
-            _batch_perfcounters[i]->set(latency);
-            _batch_repliers[i](resp);
-        }
-    }
-
-    _batch.Clear();
-    _batch_repliers.clear();
-    _batch_perfcounters.clear();
-
-    return _physical_error;
-}
-
-void pegasus_server_impl::on_put(const ::dsn::apps::update_request &update,
-                                 ::dsn::rpc_replier<::dsn::apps::update_response> &reply)
-{
-    dassert(false, "not implemented");
-}
-
-void pegasus_server_impl::on_multi_put(const ::dsn::apps::multi_put_request &args,
-                                       ::dsn::rpc_replier<::dsn::apps::update_response> &reply)
-{
-    dassert(false, "not implemented");
-}
-
-void pegasus_server_impl::on_remove(const ::dsn::blob &key,
-                                    ::dsn::rpc_replier<::dsn::apps::update_response> &reply)
-{
-    dassert(false, "not implemented");
-}
-
-void pegasus_server_impl::on_multi_remove(
-    const ::dsn::apps::multi_remove_request &args,
-    ::dsn::rpc_replier<::dsn::apps::multi_remove_response> &reply)
-{
-    dassert(false, "not implemented");
->>>>>>> c1cc06c1
 }
 
 void pegasus_server_impl::on_get(const ::dsn::blob &key,
