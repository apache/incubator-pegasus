--- conflicted
+++ resolved
@@ -7,10 +7,6 @@
 namespace pegasus {
 namespace server {
 
-<<<<<<< HEAD
-typedef ::dsn::rpc_holder<::dsn::apps::hotkey_detect_request, dsn::apps::hotkey_detect_response>
-    detect_hotkey_rpc;
-=======
 typedef ::dsn::rpc_holder<::dsn::blob, ::dsn::apps::read_response> get_rpc;
 typedef ::dsn::rpc_holder<dsn::apps::multi_get_request, dsn::apps::multi_get_response>
     multi_get_rpc;
@@ -19,7 +15,8 @@
 typedef ::dsn::rpc_holder<::dsn::apps::get_scanner_request, dsn::apps::scan_response>
     get_scanner_rpc;
 typedef ::dsn::rpc_holder<::dsn::apps::scan_request, dsn::apps::scan_response> scan_rpc;
->>>>>>> cdda746e
+typedef ::dsn::rpc_holder<::dsn::apps::hotkey_detect_request, dsn::apps::hotkey_detect_response>
+    detect_hotkey_rpc;
 
 class pegasus_read_service : public dsn::replication::replication_app_base,
                              public dsn::replication::storage_serverlet<pegasus_read_service>
