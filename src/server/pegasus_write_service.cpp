--- conflicted
+++ resolved
@@ -85,33 +85,6 @@
 }
 
 void pegasus_write_service::batch_prepare(int64_t decree)
-<<<<<<< HEAD
-{
-    dassert(_batch_start_time == 0,
-            "batch_prepare and batch_commit/batch_abort must be called in pair");
-
-    _batch_start_time = dsn_now_ns();
-}
-
-int pegasus_write_service::batch_put(int64_t decree,
-                                     const dsn::apps::update_request &update,
-                                     dsn::apps::update_response &resp)
-{
-    _batch_qps_perfcounters.push_back(_pfc_put_qps.get());
-    _batch_latency_perfcounters.push_back(_pfc_put_latency.get());
-
-    return _impl->batch_put(decree, update, resp);
-}
-
-int pegasus_write_service::batch_remove(int64_t decree,
-                                        const dsn::blob &key,
-                                        dsn::apps::update_response &resp)
-{
-    _batch_qps_perfcounters.push_back(_pfc_remove_qps.get());
-    _batch_latency_perfcounters.push_back(_pfc_remove_latency.get());
-
-    return _impl->batch_remove(decree, key, resp);
-=======
 {
     dassert(_batch_start_time == 0,
             "batch_prepare and batch_commit/batch_abort must be called in pair");
@@ -129,45 +102,12 @@
     _batch_latency_perfcounters.push_back(_pfc_put_latency.get());
 
     return _impl->batch_put(decree, update, resp);
->>>>>>> ba5f78b4
 }
 
 int pegasus_write_service::batch_remove(int64_t decree,
                                         const dsn::blob &key,
                                         dsn::apps::update_response &resp)
 {
-<<<<<<< HEAD
-    dassert(_batch_start_time != 0,
-            "batch_prepare and batch_commit/batch_abort must be called in pair");
-
-    int ret = _impl->batch_commit(decree);
-    clear_up_batch_states();
-    return ret;
-}
-
-void pegasus_write_service::batch_abort(int64_t decree, int err)
-{
-    dassert(_batch_start_time != 0,
-            "batch_prepare and batch_commit/batch_abort must be called in pair");
-    dassert(err, "must abort on non-zero err");
-
-    _impl->batch_abort(decree, err);
-
-    clear_up_batch_states();
-}
-
-void pegasus_write_service::clear_up_batch_states()
-{
-    uint64_t latency = dsn_now_ns() - _batch_start_time;
-    for (dsn::perf_counter *pfc : _batch_qps_perfcounters)
-        pfc->increment();
-    for (dsn::perf_counter *pfc : _batch_latency_perfcounters)
-        pfc->set(latency);
-
-    _batch_qps_perfcounters.clear();
-    _batch_latency_perfcounters.clear();
-    _batch_start_time = 0;
-=======
     dassert(_batch_start_time != 0, "batch_put must be called after batch_prepare");
 
     _batch_qps_perfcounters.push_back(_pfc_remove_qps.get());
@@ -192,18 +132,10 @@
 
     _impl->batch_abort(decree, err);
     clear_up_batch_states();
->>>>>>> ba5f78b4
 }
 
 void pegasus_write_service::clear_up_batch_states()
 {
-<<<<<<< HEAD
-    std::string empty_key, empty_value;
-    int err = _impl->db_write_batch_put(decree, empty_key, empty_value, 0);
-    RETURN_NOT_ZERO(err);
-
-    return _impl->db_write(decree);
-=======
     uint64_t latency = dsn_now_ns() - _batch_start_time;
     for (dsn::perf_counter *pfc : _batch_qps_perfcounters)
         pfc->increment();
@@ -213,7 +145,6 @@
     _batch_qps_perfcounters.clear();
     _batch_latency_perfcounters.clear();
     _batch_start_time = 0;
->>>>>>> ba5f78b4
 }
 
 } // namespace server
