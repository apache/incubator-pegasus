// Copyright (c) 2017, Xiaomi, Inc.  All rights reserved.
// This source code is licensed under the Apache License Version 2.0, which
// can be found in the LICENSE file in the root directory of this source tree.

#include "info_collector.h"
<<<<<<< HEAD
#include "base/pegasus_utils.h"

#include <dsn/tool-api/group_address.h>
=======

#include <cstdlib>
#include <iomanip>
>>>>>>> 2d492eb1
#include <iostream>
#include <vector>
#include <chrono>
#include <functional>
#include <dsn/tool-api/group_address.h>

#include "base/pegasus_utils.h"

#define METRICSNUM 3

using namespace ::dsn;
using namespace ::dsn::replication;

namespace pegasus {
namespace server {

DEFINE_TASK_CODE(LPC_PEGASUS_APP_STAT_TIMER, TASK_PRIORITY_COMMON, ::dsn::THREAD_POOL_DEFAULT)

info_collector::info_collector()
{
    std::vector<::dsn::rpc_address> meta_servers;
    replica_helper::load_meta_servers(meta_servers);

    _meta_servers.assign_group("meta-servers");
    for (auto &ms : meta_servers) {
        _meta_servers.group_address()->add(ms);
    }

    _cluster_name = dsn_config_get_value_string("pegasus.collector", "cluster", "", "cluster name");
    dassert(_cluster_name.size() > 0, "");

    _shell_context.current_cluster_name = _cluster_name;
    _shell_context.meta_list = meta_servers;
    _shell_context.ddl_client = new replication_ddl_client(meta_servers);

    _app_stat_interval_seconds = (uint32_t)dsn_config_get_value_uint64("pegasus.collector",
                                                                       "app_stat_interval_seconds",
                                                                       10, // default value 10s
                                                                       "app stat interval seconds");
}

info_collector::~info_collector()
{
    _tracker.cancel_outstanding_tasks();
    for (auto kv : _app_stat_counters) {
        delete kv.second;
    }
}

void info_collector::start()
{
    _app_stat_timer_task =
        ::dsn::tasking::enqueue_timer(LPC_PEGASUS_APP_STAT_TIMER,
                                      &_tracker,
                                      [this] { on_app_stat(); },
                                      std::chrono::milliseconds(_app_stat_interval_seconds),
                                      0,
                                      std::chrono::minutes(1));
}

void info_collector::stop() { _app_stat_timer_task->cancel(true); }

void info_collector::on_app_stat()
{
    ddebug("start to stat apps");
    std::vector<row_data> rows;
    if (get_app_stat(&_shell_context, "", rows)) {
        std::vector<double> read_qps;
        std::vector<double> write_qps;
        rows.resize(rows.size() + 1);
        read_qps.resize(rows.size());
        write_qps.resize(rows.size());
        row_data &all = rows.back();
        all.row_name = "_all_";
        for (int i = 0; i < rows.size() - 1; ++i) {
            row_data &row = rows[i];
            all.get_qps += row.get_qps;
            all.multi_get_qps += row.multi_get_qps;
            all.put_qps += row.put_qps;
            all.multi_put_qps += row.multi_put_qps;
            all.remove_qps += row.remove_qps;
            all.multi_remove_qps += row.multi_remove_qps;
            all.scan_qps += row.scan_qps;
            read_qps[i] = row.get_qps + row.multi_get_qps + row.scan_qps;
            write_qps[i] = row.put_qps + row.multi_put_qps + row.remove_qps + row.multi_remove_qps;
        }
        read_qps[read_qps.size() - 1] = all.get_qps + all.multi_get_qps + all.scan_qps;
        write_qps[read_qps.size() - 1] =
            all.put_qps + all.multi_put_qps + all.remove_qps + all.multi_remove_qps;
        for (int i = 0; i < rows.size(); ++i) {
            row_data &row = rows[i];
            AppStatCounters *counters = get_app_counters(row.row_name);
            counters->get_qps->set(row.get_qps);
            counters->multi_get_qps->set(row.multi_get_qps);
            counters->put_qps->set(row.put_qps);
            counters->multi_put_qps->set(row.multi_put_qps);
            counters->remove_qps->set(row.remove_qps);
            counters->multi_remove_qps->set(row.multi_remove_qps);
            counters->scan_qps->set(row.scan_qps);
            counters->recent_expire_count->set(row.recent_expire_count);
            counters->recent_filter_count->set(row.recent_filter_count);
            counters->recent_abnormal_count->set(row.recent_abnormal_count);
            counters->storage_mb->set(row.storage_mb);
            counters->storage_count->set(row.storage_count);
            counters->read_qps->set(read_qps[i]);
            counters->write_qps->set(write_qps[i]);
        }
        ddebug("stat apps succeed, app_count = %d, total_read_qps = %" PRId64
               ", total_write_qps = %" PRId64,
               (int)(rows.size() - 1),
               read_qps[read_qps.size() - 1],
               write_qps[read_qps.size() - 1]);
    } else {
        derror("call get_app_stat() failed");
    }
}

info_collector::AppStatCounters *info_collector::get_app_counters(const std::string &app_name)
{
    ::dsn::utils::auto_lock<::dsn::utils::ex_lock_nr> l(_app_stat_counter_lock);
    auto find = _app_stat_counters.find(app_name);
    if (find != _app_stat_counters.end()) {
        return find->second;
    }
    AppStatCounters *counters = new AppStatCounters();
    char buf1[1024];
    char buf2[1024];
#define INIT_COUNER(type)                                                                          \
    do {                                                                                           \
        sprintf(buf1, "app.stat." #type "#%s", app_name.c_str());                                  \
        sprintf(buf2, "statistic the " #type " of app %s", app_name.c_str());                      \
        counters->type.init_app_counter("app.pegasus", buf1, COUNTER_TYPE_NUMBER, buf2);           \
    } while (0)
    INIT_COUNER(get_qps);
    INIT_COUNER(multi_get_qps);
    INIT_COUNER(put_qps);
    INIT_COUNER(multi_put_qps);
    INIT_COUNER(remove_qps);
    INIT_COUNER(multi_remove_qps);
    INIT_COUNER(scan_qps);
    INIT_COUNER(recent_expire_count);
    INIT_COUNER(recent_filter_count);
    INIT_COUNER(recent_abnormal_count);
    INIT_COUNER(storage_mb);
    INIT_COUNER(storage_count);
    INIT_COUNER(read_qps);
    INIT_COUNER(write_qps);
    _app_stat_counters[app_name] = counters;
    return counters;
}
}
} // namespace<|MERGE_RESOLUTION|>--- conflicted
+++ resolved
@@ -3,15 +3,9 @@
 // can be found in the LICENSE file in the root directory of this source tree.
 
 #include "info_collector.h"
-<<<<<<< HEAD
-#include "base/pegasus_utils.h"
-
-#include <dsn/tool-api/group_address.h>
-=======
 
 #include <cstdlib>
 #include <iomanip>
->>>>>>> 2d492eb1
 #include <iostream>
 #include <vector>
 #include <chrono>
