--- conflicted
+++ resolved
@@ -28,7 +28,6 @@
 namespace pegasus {
 namespace server {
 
-<<<<<<< HEAD
 DSN_DEFINE_int32("pegasus.server",
                  coarse_data_variance_threshold,
                  3,
@@ -98,25 +97,19 @@
     size_t hash_value = boost::hash_range(data.begin(), data.end());
     return static_cast<int>(hash_value % FLAGS_data_capture_hash_bucket_num);
 }
-=======
 DSN_DEFINE_int32(
     "pegasus.server",
     max_seconds_to_detect_hotkey,
     150,
     "the max time (in seconds) allowed to capture hotkey, will stop if hotkey's not found");
->>>>>>> e17d5c7a
 
 hotkey_collector::hotkey_collector(dsn::replication::hotkey_type::type hotkey_type,
                                    dsn::replication::replica_base *r_base)
     : replica_base(r_base),
       _state(hotkey_collector_state::STOPPED),
       _hotkey_type(hotkey_type),
-<<<<<<< HEAD
-      _internal_collector(std::make_shared<hotkey_empty_data_collector>(this))
-=======
-      _internal_collector(std::make_shared<hotkey_empty_data_collector>()),
+      _internal_collector(std::make_shared<hotkey_empty_data_collector>(this)),
       _collector_start_time_second(0)
->>>>>>> e17d5c7a
 {
 }
 
@@ -155,15 +148,12 @@
 {
     switch (_state.load()) {
     case hotkey_collector_state::COARSE_DETECTING:
-<<<<<<< HEAD
-        _internal_collector->analyse_data(_result);
-        if (_result.coarse_bucket_index != -1) {
-            // TODO: (Tangyanzhao) reset _internal_collector to hotkey_fine_data_collector
-            _state.store(hotkey_collector_state::FINE_DETECTING);
-=======
         if (!terminate_if_timeout()) {
-            _internal_collector->analyse_data();
->>>>>>> e17d5c7a
+            _internal_collector->analyse_data(_result);
+            if (_result.coarse_bucket_index != -1) {
+                // TODO: (Tangyanzhao) reset _internal_collector to hotkey_fine_data_collector
+                _state.store(hotkey_collector_state::FINE_DETECTING);
+            }
         }
         return;
     default:
@@ -192,12 +182,8 @@
         dwarn_replica(hint);
         return;
     case hotkey_collector_state::STOPPED:
-<<<<<<< HEAD
+        _collector_start_time_second = dsn_now_s();
         _internal_collector.reset(new hotkey_coarse_data_collector(this));
-=======
-        _collector_start_time_second = dsn_now_s();
-        // TODO: (Tangyanzhao) start coarse detecting
->>>>>>> e17d5c7a
         _state.store(hotkey_collector_state::COARSE_DETECTING);
         resp.err = dsn::ERR_OK;
         hint = fmt::format("starting to detect {} hotkey", dsn::enum_to_string(_hotkey_type));
@@ -221,7 +207,23 @@
     ddebug_replica(hint);
 }
 
-<<<<<<< HEAD
+void hotkey_collector::terminate()
+{
+    _state.store(hotkey_collector_state::STOPPED);
+    _internal_collector.reset();
+    _collector_start_time_second = 0;
+}
+
+bool hotkey_collector::terminate_if_timeout()
+{
+    if (dsn_now_s() >= _collector_start_time_second + FLAGS_max_seconds_to_detect_hotkey) {
+        ddebug_replica("hotkey collector work time is exhausted but no hotkey has been found");
+        terminate();
+        return true;
+    }
+    return false;
+}
+
 hotkey_coarse_data_collector::hotkey_coarse_data_collector(replica_base *base)
     : internal_collector_base(base), _hash_buckets(FLAGS_data_capture_hash_bucket_num)
 {
@@ -246,23 +248,6 @@
             buckets, FLAGS_coarse_data_variance_threshold, result.coarse_bucket_index)) {
         result.coarse_bucket_index = -1;
     }
-=======
-void hotkey_collector::terminate()
-{
-    _state.store(hotkey_collector_state::STOPPED);
-    _internal_collector.reset();
-    _collector_start_time_second = 0;
-}
-
-bool hotkey_collector::terminate_if_timeout()
-{
-    if (dsn_now_s() >= _collector_start_time_second + FLAGS_max_seconds_to_detect_hotkey) {
-        ddebug_replica("hotkey collector work time is exhausted but no hotkey has been found");
-        terminate();
-        return true;
-    }
-    return false;
->>>>>>> e17d5c7a
 }
 
 } // namespace server
