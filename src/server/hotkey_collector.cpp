// Licensed to the Apache Software Foundation (ASF) under one
// or more contributor license agreements.  See the NOTICE file
// distributed with this work for additional information
// regarding copyright ownership.  The ASF licenses this file
// to you under the Apache License, Version 2.0 (the
// "License"); you may not use this file except in compliance
// with the License.  You may obtain a copy of the License at
//
//   http://www.apache.org/licenses/LICENSE-2.0
//
// Unless required by applicable law or agreed to in writing,
// software distributed under the License is distributed on an
// "AS IS" BASIS, WITHOUT WARRANTIES OR CONDITIONS OF ANY
// KIND, either express or implied.  See the License for the
// specific language governing permissions and limitations
// under the License.

#include "hotkey_collector.h"

#include <dsn/dist/replication/replication_enums.h>
#include <dsn/utility/smart_pointers.h>
#include <boost/functional/hash.hpp>
#include <dsn/dist/fmt_logging.h>
#include "base/pegasus_key_schema.h"

namespace pegasus {
namespace server {

DSN_DEFINE_uint32(
    "pegasus.server",
    hot_bucket_variance_threshold,
    3,
    "the variance threshold to detect hot bucket during coarse analysis of hotkey detection");

DSN_DEFINE_uint32(
    "pegasus.server",
    hot_key_variance_threshold,
    3,
    "the variance threshold to detect hot key during fine analysis of hotkey detection");

// TODO: (Tangyanzhao) add a limit to avoid changing when detecting
DSN_DEFINE_uint32("pegasus.server",
                  hotkey_buckets_num,
                  37,
                  "the number of data capture hash buckets");

DSN_DEFINE_validator(hotkey_buckets_num, [](int32_t bucket_num) -> bool {
    if (bucket_num < 3) {
        return false;
    }
    // hotkey_buckets_num should be a prime number
    for (int i = 2; i <= bucket_num / i; i++) {
        if (bucket_num % i == 0) {
            return false;
        }
    }
    return true;
});

DSN_DEFINE_int32(
    "pegasus.server",
    max_seconds_to_detect_hotkey,
    150,
    "the max time (in seconds) allowed to capture hotkey, will stop if hotkey's not found");

// 68–95–99.7 rule, same algorithm as hotspot_partition_calculator::stat_histories_analyse
bool find_outlier_index(const std::vector<uint64_t> &captured_keys, int threshold, int &hot_index)
{
    dcheck_gt(captured_keys.size(), 2);
    int data_size = captured_keys.size();
    // empirical rule to calculate hot point of each partition
    // same algorithm as hotspot_partition_calculator::stat_histories_analyse
    double table_captured_key_sum = 0;
    int hot_value = 0;
    for (int i = 0; i < data_size; i++) {
        table_captured_key_sum += captured_keys[i];
        if (captured_keys[i] > hot_value) {
            hot_index = i;
            hot_value = captured_keys[i];
        }
    }
    // TODO: (Tangyanzhao) increase a judgment of table_captured_key_sum
    double captured_keys_avg_count =
        (table_captured_key_sum - captured_keys[hot_index]) / (data_size - 1);
    double standard_deviation = 0;
    for (int i = 0; i < data_size; i++) {
        if (i != hot_index) {
            standard_deviation += pow((captured_keys[i] - captured_keys_avg_count), 2);
        }
    }
    standard_deviation = sqrt(standard_deviation / (data_size - 2));
    double hot_point = (hot_value - captured_keys_avg_count) / standard_deviation;
    if (hot_point >= threshold) {
        return true;
    } else {
        hot_index = -1;
        return false;
    }
}

// TODO: (Tangyanzhao) replace it to xxhash
int get_bucket_id(dsn::string_view data)
{
    size_t hash_value = boost::hash_range(data.begin(), data.end());
    return static_cast<int>(hash_value % FLAGS_hotkey_buckets_num);
}

hotkey_collector::hotkey_collector(dsn::replication::hotkey_type::type hotkey_type,
                                   dsn::replication::replica_base *r_base)
    : replica_base(r_base),
      _state(hotkey_collector_state::STOPPED),
      _hotkey_type(hotkey_type),
      _internal_collector(std::make_shared<hotkey_empty_data_collector>(this)),
      _collector_start_time_second(0)
{
}

void hotkey_collector::handle_rpc(const dsn::replication::detect_hotkey_request &req,
                                  dsn::replication::detect_hotkey_response &resp)
{
    switch (req.action) {
    case dsn::replication::detect_action::START:
        on_start_detect(resp);
        return;
    case dsn::replication::detect_action::STOP:
        on_stop_detect(resp);
        return;
    default:
        std::string hint = fmt::format("{}: can't find this detect action", req.action);
        resp.err = dsn::ERR_INVALID_STATE;
        resp.__set_err_hint(hint);
        derror_replica(hint);
    }
}

void hotkey_collector::capture_raw_key(const dsn::blob &raw_key, int64_t weight)
{
    dsn::blob hash_key, sort_key;
    pegasus_restore_key(raw_key, hash_key, sort_key);
    capture_hash_key(hash_key, weight);
}

void hotkey_collector::capture_hash_key(const dsn::blob &hash_key, int64_t weight)
{
    // TODO: (Tangyanzhao) add a unit test to ensure data integrity
    _internal_collector->capture_data(hash_key, weight);
}

void hotkey_collector::analyse_data()
{
    switch (_state.load()) {
    case hotkey_collector_state::COARSE_DETECTING:
        if (!terminate_if_timeout()) {
            _internal_collector->analyse_data(_result);
            if (_result.coarse_bucket_index != -1) {
                // TODO: (Tangyanzhao) reset _internal_collector to hotkey_fine_data_collector
                _state.store(hotkey_collector_state::FINE_DETECTING);
            }
        }
        return;
    default:
        return;
    }
}

void hotkey_collector::on_start_detect(dsn::replication::detect_hotkey_response &resp)
{
    auto now_state = _state.load();
    std::string hint;
    switch (now_state) {
    case hotkey_collector_state::COARSE_DETECTING:
    case hotkey_collector_state::FINE_DETECTING:
        resp.err = dsn::ERR_INVALID_STATE;
        hint = fmt::format("still detecting {} hotkey, state is {}",
                           dsn::enum_to_string(_hotkey_type),
                           enum_to_string(now_state));
        dwarn_replica(hint);
        return;
    case hotkey_collector_state::FINISHED:
        resp.err = dsn::ERR_INVALID_STATE;
        hint = fmt::format(
            "{} hotkey result has been found, you can send a stop rpc to restart hotkey detection",
            dsn::enum_to_string(_hotkey_type));
        dwarn_replica(hint);
        return;
    case hotkey_collector_state::STOPPED:
        _collector_start_time_second = dsn_now_s();
        _internal_collector.reset(new hotkey_coarse_data_collector(this));
        _state.store(hotkey_collector_state::COARSE_DETECTING);
        resp.err = dsn::ERR_OK;
        hint = fmt::format("starting to detect {} hotkey", dsn::enum_to_string(_hotkey_type));
        ddebug_replica(hint);
        return;
    default:
        hint = "invalid collector state";
        resp.err = dsn::ERR_INVALID_STATE;
        resp.__set_err_hint(hint);
        derror_replica(hint);
        dassert(false, "invalid collector state");
    }
}

void hotkey_collector::on_stop_detect(dsn::replication::detect_hotkey_response &resp)
{
    terminate();
    resp.err = dsn::ERR_OK;
    std::string hint =
        fmt::format("{} hotkey stopped, cache cleared", dsn::enum_to_string(_hotkey_type));
    ddebug_replica(hint);
}

void hotkey_collector::terminate()
{
    _state.store(hotkey_collector_state::STOPPED);
    _internal_collector.reset();
    _collector_start_time_second = 0;
}

bool hotkey_collector::terminate_if_timeout()
{
    if (dsn_now_s() >= _collector_start_time_second + FLAGS_max_seconds_to_detect_hotkey) {
        ddebug_replica("hotkey collector work time is exhausted but no hotkey has been found");
        terminate();
        return true;
    }
    return false;
}

hotkey_coarse_data_collector::hotkey_coarse_data_collector(replica_base *base)
    : internal_collector_base(base), _hash_buckets(FLAGS_hotkey_buckets_num)
{
    for (auto &bucket : _hash_buckets) {
        bucket.store(0);
    }
}

void hotkey_coarse_data_collector::capture_data(const dsn::blob &hash_key, uint64_t weight)
{
    _hash_buckets[get_bucket_id(hash_key)].fetch_add(weight);
}

void hotkey_coarse_data_collector::analyse_data(detect_hotkey_result &result)
{
    std::vector<uint64_t> buckets(FLAGS_hotkey_buckets_num);
    for (int i = 0; i < buckets.size(); i++) {
        buckets[i] = _hash_buckets[i].load();
        _hash_buckets[i].store(0);
    }
    if (!find_outlier_index(
            buckets, FLAGS_hot_bucket_variance_threshold, result.coarse_bucket_index)) {
        result.coarse_bucket_index = -1;
    }
}

void hotkey_coarse_data_collector::clear()
{
    for (int i = 0; i < FLAGS_hotkey_buckets_num; i++) {
        _hash_buckets[i].store(0);
    }
}

hotkey_fine_data_collector::hotkey_fine_data_collector(replica_base *base,
                                                       int target_bucket_index,
                                                       int max_queue_size)
    : internal_collector_base(base),
      _max_queue_size(max_queue_size),
      _target_bucket_index(target_bucket_index),
      _capture_key_queue(max_queue_size)
{
}

void hotkey_fine_data_collector::capture_data(const dsn::blob &hash_key, uint64_t weight)
{
    if (get_bucket_id(hash_key) != _target_bucket_index) {
        return;
    }
    // abandon the key if enqueue failed (possibly because not enough room to enqueue)
    _capture_key_queue.try_enqueue(std::make_pair(hash_key, weight));
}

struct blob_hash
{
    std::size_t operator()(const dsn::blob &str) const
    {
        dsn::string_view cp(str);
        return boost::hash_range(cp.begin(), cp.end());
    }
};

struct blob_equal
{
    std::size_t operator()(const dsn::blob &lhs, const dsn::blob &rhs) const
    {
        return dsn::string_view(lhs) == dsn::string_view(rhs);
    }
};

void hotkey_fine_data_collector::analyse_data(detect_hotkey_result &result)
{
    // hashkey -> weight
    std::unordered_map<dsn::blob, uint64_t, blob_hash, blob_equal> hash_keys_weight;
    std::pair<dsn::blob, uint64_t> key_weight_pair;
    // prevent endless loop, limit the number of elements analyzed not to exceed the queue size
    uint32_t dequeue_cnt = 0;
    while (++dequeue_cnt <= _max_queue_size && _capture_key_queue.try_dequeue(key_weight_pair)) {
        hash_keys_weight[key_weight_pair.first] += key_weight_pair.second;
    }

    if (hash_keys_weight.empty()) {
        return;
    }

    // the weight of all the collected hash keys
    std::vector<uint64_t> weights;
    weights.reserve(hash_keys_weight.size());
    dsn::string_view weight_max_key; // the hashkey with the max weight
    uint64_t weight_max = 0;         // the max weight by far
    for (const auto &iter : hash_keys_weight) {
        weights.push_back(iter.second);
        if (iter.second > weight_max) {
            weight_max = iter.second;
            weight_max_key = iter.first;
        }
    }

    // hash_key_counts stores the number of occurrences of each string captured in a period of time
    // The size of weights influences our hotkey determination strategy
    // weights.size() <= 2: the hotkey must exist (the most weighted key), because
    //                      the two-level filtering significantly reduces the
    //                      possibility that the hottest key is not the actual hotkey.
    // weights.size() >= 3: use find_outlier_index to determine whether a hotkey exists
    int hot_index;
    if (weights.size() < 3 ||
        find_outlier_index(weights, FLAGS_hot_key_variance_threshold, hot_index)) {
        result.hot_hash_key = std::string(weight_max_key);
    }
}
<<<<<<< HEAD
=======

void hotkey_fine_data_collector::clear()
{
    std::pair<dsn::blob, uint64_t> key_weight_pair;
    while (_capture_key_queue.try_dequeue(key_weight_pair)) {
    }
}

>>>>>>> 70115003
} // namespace server
} // namespace pegasus<|MERGE_RESOLUTION|>--- conflicted
+++ resolved
@@ -335,8 +335,6 @@
         result.hot_hash_key = std::string(weight_max_key);
     }
 }
-<<<<<<< HEAD
-=======
 
 void hotkey_fine_data_collector::clear()
 {
@@ -344,7 +342,6 @@
     while (_capture_key_queue.try_dequeue(key_weight_pair)) {
     }
 }
-
->>>>>>> 70115003
+  
 } // namespace server
 } // namespace pegasus