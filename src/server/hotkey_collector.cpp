// Licensed to the Apache Software Foundation (ASF) under one
// or more contributor license agreements.  See the NOTICE file
// distributed with this work for additional information
// regarding copyright ownership.  The ASF licenses this file
// to you under the Apache License, Version 2.0 (the
// "License"); you may not use this file except in compliance
// with the License.  You may obtain a copy of the License at
//
//   http://www.apache.org/licenses/LICENSE-2.0
//
// Unless required by applicable law or agreed to in writing,
// software distributed under the License is distributed on an
// "AS IS" BASIS, WITHOUT WARRANTIES OR CONDITIONS OF ANY
// KIND, either express or implied.  See the License for the
// specific language governing permissions and limitations
// under the License.

#include "hotkey_collector.h"

#include <dsn/dist/replication/replication_enums.h>
#include <dsn/utility/smart_pointers.h>
#include <dsn/utility/flags.h>
#include <boost/functional/hash.hpp>
#include <dsn/dist/fmt_logging.h>
#include <dsn/utility/flags.h>
#include "base/pegasus_key_schema.h"

namespace pegasus {
namespace server {

DSN_DEFINE_uint32(
    "pegasus.server",
    hot_bucket_variance_threshold,
    3,
    "the variance threshold to detect hot bucket during coarse analysis of hotkey detection");

DSN_DEFINE_uint32(
    "pegasus.server",
    hot_key_variance_threshold,
    3,
    "the variance threshold to detect hot key during fine analysis of hotkey detection");

<<<<<<< HEAD
DSN_DEFINE_int32("pegasus.server",
                 data_capture_hash_bucket_num,
                 37,
                 "the number of data capture hash buckets");
=======
// TODO: (Tangyanzhao) add a limit to avoid changing when detecting
DSN_DEFINE_uint32("pegasus.server",
                  hotkey_buckets_num,
                  37,
                  "the number of data capture hash buckets");
>>>>>>> 27e9eefa

DSN_DEFINE_validator(hotkey_buckets_num, [](int32_t bucket_num) -> bool {
    if (bucket_num < 3) {
        return false;
    }
    // hotkey_buckets_num should be a prime number
    for (int i = 2; i <= bucket_num / i; i++) {
        if (bucket_num % i == 0) {
            return false;
        }
    }
    return true;
});

DSN_DEFINE_int32(
    "pegasus.server",
    max_seconds_to_detect_hotkey,
    150,
    "the max time (in seconds) allowed to capture hotkey, will stop if hotkey's not found");

// 68–95–99.7 rule, same algorithm as hotspot_partition_calculator::stat_histories_analyse
static bool
find_outlier_index(const std::vector<uint64_t> &captured_keys, int threshold, int &hot_index)
{
    dcheck_gt(captured_keys.size(), 2);
    int data_size = captured_keys.size();
    // empirical rule to calculate hot point of each partition
    // same algorithm as hotspot_partition_calculator::stat_histories_analyse
    double table_captured_key_sum = 0;
    int hot_value = 0;
    for (int i = 0; i < data_size; i++) {
        table_captured_key_sum += captured_keys[i];
        if (captured_keys[i] > hot_value) {
            hot_index = i;
            hot_value = captured_keys[i];
        }
    }
    // TODO: (Tangyanzhao) increase a judgment of table_captured_key_sum
    double captured_keys_avg_count =
        (table_captured_key_sum - captured_keys[hot_index]) / (data_size - 1);
    double standard_deviation = 0;
    for (int i = 0; i < data_size; i++) {
        if (i != hot_index) {
            standard_deviation += pow((captured_keys[i] - captured_keys_avg_count), 2);
        }
    }
    standard_deviation = sqrt(standard_deviation / (data_size - 2));
    double hot_point = (hot_value - captured_keys_avg_count) / standard_deviation;
    if (hot_point >= threshold) {
        return true;
    } else {
        hot_index = -1;
        return false;
    }
}

// TODO: (Tangyanzhao) replace it to xxhash
static int get_bucket_id(dsn::string_view data, int bucket_num)
{
<<<<<<< HEAD
    return static_cast<int>(boost::hash_range(data.begin(), data.end()) % bucket_num);
=======
    size_t hash_value = boost::hash_range(data.begin(), data.end());
    return static_cast<int>(hash_value % FLAGS_hotkey_buckets_num);
>>>>>>> 27e9eefa
}

hotkey_collector::hotkey_collector(dsn::replication::hotkey_type::type hotkey_type,
                                   dsn::replication::replica_base *r_base)
    : replica_base(r_base), _hotkey_type(hotkey_type)
{
    int now_hash_bucket_num = FLAGS_data_capture_hash_bucket_num;
    _internal_coarse_collector =
        std::make_shared<hotkey_coarse_data_collector>(this, now_hash_bucket_num);
    // TODO: (Tangyanzhao) init _internal_fine_collector
}

inline void hotkey_collector::change_state_to_stopped()
{
    _result.coarse_bucket_index.store(-1);
    _state.store(hotkey_collector_state::STOPPED);
}

inline void hotkey_collector::change_state_to_coarse_detecting()
{
    _state.store(hotkey_collector_state::COARSE_DETECTING);
    _collector_start_time_second.store(dsn_now_s());
}

inline void hotkey_collector::change_state_to_fine_detecting()
{
    _state.store(hotkey_collector_state::FINE_DETECTING);
}

void hotkey_collector::handle_rpc(const dsn::replication::detect_hotkey_request &req,
                                  dsn::replication::detect_hotkey_response &resp)
{
    switch (req.action) {
    case dsn::replication::detect_action::START:
        on_start_detect(resp);
        return;
    case dsn::replication::detect_action::STOP:
        on_stop_detect(resp);
        return;
    default:
        std::string hint = fmt::format("{}: can't find this detect action", req.action);
        resp.err = dsn::ERR_INVALID_STATE;
        resp.__set_err_hint(hint);
        derror_replica(hint);
    }
}

void hotkey_collector::capture_raw_key(const dsn::blob &raw_key, int64_t weight)
{
    dsn::blob hash_key, sort_key;
    pegasus_restore_key(raw_key, hash_key, sort_key);
    capture_hash_key(hash_key, weight);
}

void hotkey_collector::capture_hash_key(const dsn::blob &hash_key, int64_t weight)
{
    // TODO: (Tangyanzhao) add a unit test to ensure data integrity
    switch (_state.load()) {
    case hotkey_collector_state::COARSE_DETECTING:
        _internal_coarse_collector->capture_data(hash_key, weight > 0 ? weight : 1);
        return;
    default:
        return;
    }
}

void hotkey_collector::analyse_data()
{
    switch (_state.load()) {
    case hotkey_collector_state::COARSE_DETECTING:
        if (!terminate_if_timeout()) {
            _internal_coarse_collector->analyse_data(_result);
            if (_result.coarse_bucket_index.load() != -1) {
                change_state_to_fine_detecting();
            }
        }
        return;
    default:
        return;
    }
}

void hotkey_collector::on_start_detect(dsn::replication::detect_hotkey_response &resp)
{
    auto now_state = _state.load();
    std::string hint;
    switch (now_state) {
    case hotkey_collector_state::COARSE_DETECTING:
    case hotkey_collector_state::FINE_DETECTING:
        resp.err = dsn::ERR_INVALID_STATE;
        hint = fmt::format("still detecting {} hotkey, state is {}",
                           dsn::enum_to_string(_hotkey_type),
                           enum_to_string(now_state));
        dwarn_replica(hint);
        return;
    case hotkey_collector_state::FINISHED:
        resp.err = dsn::ERR_INVALID_STATE;
        hint = fmt::format(
            "{} hotkey result has been found, you can send a stop rpc to restart hotkey detection",
            dsn::enum_to_string(_hotkey_type));
        dwarn_replica(hint);
        return;
    case hotkey_collector_state::STOPPED:
        change_state_to_coarse_detecting();
        resp.err = dsn::ERR_OK;
        hint = fmt::format("starting to detect {} hotkey", dsn::enum_to_string(_hotkey_type));
        ddebug_replica(hint);
        return;
    default:
        hint = "invalid collector state";
        resp.err = dsn::ERR_INVALID_STATE;
        resp.__set_err_hint(hint);
        derror_replica(hint);
        dassert(false, "invalid collector state");
    }
}

void hotkey_collector::on_stop_detect(dsn::replication::detect_hotkey_response &resp)
{
    change_state_to_stopped();
    resp.err = dsn::ERR_OK;
    std::string hint =
        fmt::format("{} hotkey stopped, cache cleared", dsn::enum_to_string(_hotkey_type));
    ddebug_replica(hint);
}

bool hotkey_collector::terminate_if_timeout()
{
    if (dsn_now_s() >= _collector_start_time_second.load() + FLAGS_max_seconds_to_detect_hotkey) {
        ddebug_replica("hotkey collector work time is exhausted but no hotkey has been found");
        change_state_to_stopped();
        return true;
    }
    return false;
}

<<<<<<< HEAD
hotkey_coarse_data_collector::hotkey_coarse_data_collector(replica_base *base,
                                                           int data_capture_hash_bucket_num)
    : internal_collector_base(base),
      _hash_bucket_num(data_capture_hash_bucket_num),
      _hash_buckets(data_capture_hash_bucket_num)
=======
hotkey_coarse_data_collector::hotkey_coarse_data_collector(replica_base *base)
    : internal_collector_base(base), _hash_buckets(FLAGS_hotkey_buckets_num)
>>>>>>> 27e9eefa
{
    for (auto &bucket : _hash_buckets) {
        bucket.store(0);
    }
}

void hotkey_coarse_data_collector::capture_data(const dsn::blob &hash_key, uint64_t weight)
{
    _hash_buckets[get_bucket_id(hash_key, _hash_bucket_num)].fetch_add(weight);
}

void hotkey_coarse_data_collector::analyse_data(detect_hotkey_result &result)
{
<<<<<<< HEAD
    std::vector<uint64_t> buckets(_hash_bucket_num);
=======
    std::vector<uint64_t> buckets(FLAGS_hotkey_buckets_num);
>>>>>>> 27e9eefa
    for (int i = 0; i < buckets.size(); i++) {
        buckets[i] = _hash_buckets[i].load();
        _hash_buckets[i].store(0);
    }
<<<<<<< HEAD
    int hot_bucket_index = -1;
    if (!find_outlier_index(buckets, FLAGS_coarse_data_variance_threshold, hot_bucket_index)) {
        result.coarse_bucket_index.store(hot_bucket_index);
    } else {
        result.coarse_bucket_index.store(-1);
=======
    if (!find_outlier_index(
            buckets, FLAGS_hot_bucket_variance_threshold, result.coarse_bucket_index)) {
        result.coarse_bucket_index = -1;
>>>>>>> 27e9eefa
    }
}

hotkey_fine_data_collector::hotkey_fine_data_collector(replica_base *base,
                                                       int target_bucket_index,
                                                       int max_queue_size)
    : internal_collector_base(base),
      _max_queue_size(max_queue_size),
      _target_bucket_index(target_bucket_index),
      _capture_key_queue(max_queue_size)
{
}

void hotkey_fine_data_collector::capture_data(const dsn::blob &hash_key, uint64_t weight)
{
    if (get_bucket_id(hash_key) != _target_bucket_index) {
        return;
    }
    // abandon the key if enqueue failed (possibly because not enough room to enqueue)
    _capture_key_queue.try_enqueue(std::make_pair(hash_key, weight));
}

struct blob_hash
{
    std::size_t operator()(const dsn::blob &str) const
    {
        dsn::string_view cp(str);
        return boost::hash_range(cp.begin(), cp.end());
    }
};

struct blob_equal
{
    std::size_t operator()(const dsn::blob &lhs, const dsn::blob &rhs) const
    {
        return dsn::string_view(lhs) == dsn::string_view(rhs);
    }
};

void hotkey_fine_data_collector::analyse_data(detect_hotkey_result &result)
{
    // hashkey -> weight
    std::unordered_map<dsn::blob, uint64_t, blob_hash, blob_equal> hash_keys_weight;
    std::pair<dsn::blob, uint64_t> key_weight_pair;
    // prevent endless loop, limit the number of elements analyzed not to exceed the queue size
    uint32_t dequeue_cnt = 0;
    while (++dequeue_cnt <= _max_queue_size && _capture_key_queue.try_dequeue(key_weight_pair)) {
        hash_keys_weight[key_weight_pair.first] += key_weight_pair.second;
    }

    if (hash_keys_weight.empty()) {
        return;
    }

    // the weight of all the collected hash keys
    std::vector<uint64_t> weights;
    weights.reserve(hash_keys_weight.size());
    dsn::string_view weight_max_key; // the hashkey with the max weight
    uint64_t weight_max = 0;         // the max weight by far
    for (const auto &iter : hash_keys_weight) {
        weights.push_back(iter.second);
        if (iter.second > weight_max) {
            weight_max = iter.second;
            weight_max_key = iter.first;
        }
    }

    // hash_key_counts stores the number of occurrences of each string captured in a period of time
    // The size of weights influences our hotkey determination strategy
    // weights.size() <= 2: the hotkey must exist (the most weighted key), because
    //                      the two-level filtering significantly reduces the
    //                      possibility that the hottest key is not the actual hotkey.
    // weights.size() >= 3: use find_outlier_index to determine whether a hotkey exists
    int hot_index;
    if (weights.size() < 3 ||
        find_outlier_index(weights, FLAGS_hot_key_variance_threshold, hot_index)) {
        result.hot_hash_key = std::string(weight_max_key);
    }
}

} // namespace server
} // namespace pegasus<|MERGE_RESOLUTION|>--- conflicted
+++ resolved
@@ -40,18 +40,10 @@
     3,
     "the variance threshold to detect hot key during fine analysis of hotkey detection");
 
-<<<<<<< HEAD
-DSN_DEFINE_int32("pegasus.server",
-                 data_capture_hash_bucket_num,
-                 37,
-                 "the number of data capture hash buckets");
-=======
-// TODO: (Tangyanzhao) add a limit to avoid changing when detecting
 DSN_DEFINE_uint32("pegasus.server",
                   hotkey_buckets_num,
                   37,
                   "the number of data capture hash buckets");
->>>>>>> 27e9eefa
 
 DSN_DEFINE_validator(hotkey_buckets_num, [](int32_t bucket_num) -> bool {
     if (bucket_num < 3) {
@@ -66,7 +58,7 @@
     return true;
 });
 
-DSN_DEFINE_int32(
+DSN_DEFINE_uint32(
     "pegasus.server",
     max_seconds_to_detect_hotkey,
     150,
@@ -111,28 +103,25 @@
 // TODO: (Tangyanzhao) replace it to xxhash
 static int get_bucket_id(dsn::string_view data, int bucket_num)
 {
-<<<<<<< HEAD
     return static_cast<int>(boost::hash_range(data.begin(), data.end()) % bucket_num);
-=======
-    size_t hash_value = boost::hash_range(data.begin(), data.end());
-    return static_cast<int>(hash_value % FLAGS_hotkey_buckets_num);
->>>>>>> 27e9eefa
 }
 
 hotkey_collector::hotkey_collector(dsn::replication::hotkey_type::type hotkey_type,
                                    dsn::replication::replica_base *r_base)
     : replica_base(r_base), _hotkey_type(hotkey_type)
 {
-    int now_hash_bucket_num = FLAGS_data_capture_hash_bucket_num;
+    int now_hash_bucket_num = FLAGS_hotkey_buckets_num;
     _internal_coarse_collector =
         std::make_shared<hotkey_coarse_data_collector>(this, now_hash_bucket_num);
-    // TODO: (Tangyanzhao) init _internal_fine_collector
+    _internal_fine_collector =
+        std::make_shared<hotkey_fine_data_collector>(this, now_hash_bucket_num);
+    _internal_empty_collector = std::make_shared<hotkey_empty_data_collector>(this);
 }
 
 inline void hotkey_collector::change_state_to_stopped()
 {
-    _result.coarse_bucket_index.store(-1);
     _state.store(hotkey_collector_state::STOPPED);
+    _result.if_find_result.store(false);
 }
 
 inline void hotkey_collector::change_state_to_coarse_detecting()
@@ -144,6 +133,43 @@
 inline void hotkey_collector::change_state_to_fine_detecting()
 {
     _state.store(hotkey_collector_state::FINE_DETECTING);
+    _internal_fine_collector->change_target_bucket(_result.hot_hash_key);
+}
+
+inline void hotkey_collector::change_state_to_finished()
+{
+    _state.store(hotkey_collector_state::FINISHED);
+    _result.if_find_result.store(true);
+}
+
+inline std::shared_ptr<internal_collector_base> hotkey_collector::get_internal_collector_by_state()
+{
+    switch (_state.load()) {
+    case hotkey_collector_state::COARSE_DETECTING:
+        return _internal_coarse_collector;
+    case hotkey_collector_state::FINE_DETECTING:
+        return _internal_fine_collector;
+    default:
+        return _internal_empty_collector;
+    }
+}
+
+inline void hotkey_collector::change_state_by_result()
+{
+    switch (_state.load()) {
+    case hotkey_collector_state::COARSE_DETECTING:
+        if (_result.coarse_bucket_index != -1) {
+            change_state_to_fine_detecting();
+        }
+        break;
+    case hotkey_collector_state::FINE_DETECTING:
+        if (!_result.hot_hash_key.empty()) {
+            change_state_to_finished();
+        }
+        break;
+    default:
+        break;
+    }
 }
 
 void hotkey_collector::handle_rpc(const dsn::replication::detect_hotkey_request &req,
@@ -187,11 +213,10 @@
 {
     switch (_state.load()) {
     case hotkey_collector_state::COARSE_DETECTING:
+    case hotkey_collector_state::FINE_DETECTING:
         if (!terminate_if_timeout()) {
-            _internal_coarse_collector->analyse_data(_result);
-            if (_result.coarse_bucket_index.load() != -1) {
-                change_state_to_fine_detecting();
-            }
+            get_internal_collector_by_state()->analyse_data(_result);
+            change_state_by_result();
         }
         return;
     default:
@@ -253,16 +278,11 @@
     return false;
 }
 
-<<<<<<< HEAD
 hotkey_coarse_data_collector::hotkey_coarse_data_collector(replica_base *base,
-                                                           int data_capture_hash_bucket_num)
+                                                           uint32_t hotkey_buckets_num)
     : internal_collector_base(base),
-      _hash_bucket_num(data_capture_hash_bucket_num),
-      _hash_buckets(data_capture_hash_bucket_num)
-=======
-hotkey_coarse_data_collector::hotkey_coarse_data_collector(replica_base *base)
-    : internal_collector_base(base), _hash_buckets(FLAGS_hotkey_buckets_num)
->>>>>>> 27e9eefa
+      _hash_bucket_num(hotkey_buckets_num),
+      _hash_buckets(hotkey_buckets_num)
 {
     for (auto &bucket : _hash_buckets) {
         bucket.store(0);
@@ -276,42 +296,38 @@
 
 void hotkey_coarse_data_collector::analyse_data(detect_hotkey_result &result)
 {
-<<<<<<< HEAD
     std::vector<uint64_t> buckets(_hash_bucket_num);
-=======
-    std::vector<uint64_t> buckets(FLAGS_hotkey_buckets_num);
->>>>>>> 27e9eefa
     for (int i = 0; i < buckets.size(); i++) {
         buckets[i] = _hash_buckets[i].load();
         _hash_buckets[i].store(0);
     }
-<<<<<<< HEAD
     int hot_bucket_index = -1;
     if (!find_outlier_index(buckets, FLAGS_coarse_data_variance_threshold, hot_bucket_index)) {
         result.coarse_bucket_index.store(hot_bucket_index);
     } else {
         result.coarse_bucket_index.store(-1);
-=======
-    if (!find_outlier_index(
-            buckets, FLAGS_hot_bucket_variance_threshold, result.coarse_bucket_index)) {
-        result.coarse_bucket_index = -1;
->>>>>>> 27e9eefa
     }
 }
 
 hotkey_fine_data_collector::hotkey_fine_data_collector(replica_base *base,
-                                                       int target_bucket_index,
-                                                       int max_queue_size)
+                                                       size_t target_bucket_index,
+                                                       uint32_t max_queue_size,
+                                                       uint32_t hotkey_buckets_num)
     : internal_collector_base(base),
       _max_queue_size(max_queue_size),
-      _target_bucket_index(target_bucket_index),
       _capture_key_queue(max_queue_size)
 {
+    _target_bucket_index.store(-1);
+}
+
+void hotkey_fine_data_collector::change_target_bucket(int target_bucket_index)
+{
+    _target_bucket_index.store(target_bucket_index);
 }
 
 void hotkey_fine_data_collector::capture_data(const dsn::blob &hash_key, uint64_t weight)
 {
-    if (get_bucket_id(hash_key) != _target_bucket_index) {
+    if (get_bucket_id(hash_key) != _target_bucket_index.load()) {
         return;
     }
     // abandon the key if enqueue failed (possibly because not enough room to enqueue)
