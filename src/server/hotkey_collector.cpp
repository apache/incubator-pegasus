--- conflicted
+++ resolved
@@ -24,21 +24,16 @@
 namespace pegasus {
 namespace server {
 
-<<<<<<< HEAD
 hotkey_collector::hotkey_collector(dsn::replication::hotkey_type::type hotkey_type,
                                    dsn::replication::replica_base *r_base)
-    : replica_base(r_base), _state(hotkey_collector_state::STOPPED), _hotkey_type(hotkey_type)
-{
-}
-
-=======
-hotkey_collector::hotkey_collector()
-    : _internal_collector(dsn::make_unique<hotkey_empty_data_collector>())
+    : replica_base(r_base),
+      _state(hotkey_collector_state::STOPPED),
+      _hotkey_type(hotkey_type),
+      _internal_collector(dsn::make_unique<hotkey_empty_data_collector>())
 {
 }
 
 // TODO: (Tangyanzhao) implement these functions
->>>>>>> 1461dc55
 void hotkey_collector::handle_rpc(const dsn::replication::detect_hotkey_request &req,
                                   dsn::replication::detect_hotkey_response &resp)
 {
