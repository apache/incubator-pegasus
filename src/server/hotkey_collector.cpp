// Licensed to the Apache Software Foundation (ASF) under one
// or more contributor license agreements.  See the NOTICE file
// distributed with this work for additional information
// regarding copyright ownership.  The ASF licenses this file
// to you under the Apache License, Version 2.0 (the
// "License"); you may not use this file except in compliance
// with the License.  You may obtain a copy of the License at
//
//   http://www.apache.org/licenses/LICENSE-2.0
//
// Unless required by applicable law or agreed to in writing,
// software distributed under the License is distributed on an
// "AS IS" BASIS, WITHOUT WARRANTIES OR CONDITIONS OF ANY
// KIND, either express or implied.  See the License for the
// specific language governing permissions and limitations
// under the License.

#include "hotkey_collector.h"

#include <dsn/dist/replication/replication_enums.h>
#include <dsn/utility/smart_pointers.h>
#include <dsn/utility/flags.h>
#include <boost/functional/hash.hpp>
#include "base/pegasus_key_schema.h"
#include <dsn/dist/fmt_logging.h>

namespace pegasus {
namespace server {

<<<<<<< HEAD
DSN_DEFINE_int32("pegasus.server",
                 coarse_data_variance_threshold,
                 3,
                 "the threshold of variance calculate to find the outliers");

DSN_DEFINE_int32("pegasus.server",
                 data_capture_hash_bucket_num,
                 37,
                 "the number of data capture hash buckets");

hotkey_collector::hotkey_collector()
    : _internal_collector(std::make_shared<hotkey_empty_data_collector>(nullptr)),
      _state(hotkey_collector_state::STOPPED)
=======
hotkey_collector::hotkey_collector(dsn::replication::hotkey_type::type hotkey_type,
                                   dsn::replication::replica_base *r_base)
    : replica_base(r_base),
      _state(hotkey_collector_state::STOPPED),
      _hotkey_type(hotkey_type),
      _internal_collector(std::make_shared<hotkey_empty_data_collector>())
>>>>>>> 34455e35
{
}

void hotkey_collector::handle_rpc(const dsn::replication::detect_hotkey_request &req,
                                  dsn::replication::detect_hotkey_response &resp)
{
    switch (req.action) {
    case dsn::replication::detect_action::START:
        on_start_detect(resp);
        return;
    case dsn::replication::detect_action::STOP:
        on_stop_detect(resp);
        return;
    default:
        std::string hint = fmt::format("{}: can't find this detect action", req.action);
        resp.err = dsn::ERR_INVALID_STATE;
        resp.__set_err_hint(hint);
        derror_replica(hint);
    }
}

void hotkey_collector::capture_raw_key(const dsn::blob &raw_key, int64_t weight)
{
    dsn::blob hash_key, sort_key;
    pegasus_restore_key(raw_key, hash_key, sort_key);
    capture_hash_key(hash_key, weight);
}

void hotkey_collector::capture_hash_key(const dsn::blob &hash_key, int64_t weight)
{
    // TODO: (Tangyanzhao) add a unit test to ensure data integrity
    _internal_collector->capture_data(hash_key, weight);
}

void hotkey_collector::analyse_data() { _internal_collector->analyse_data(_result); }

/*static*/ int hotkey_collector::get_bucket_id(dsn::string_view data)
{
    size_t hash_value = boost::hash_range(data.begin(), data.end());
    return static_cast<int>(hash_value % FLAGS_data_capture_hash_bucket_num);
}

hotkey_coarse_data_collector::hotkey_coarse_data_collector(replica_base *base)
    : internal_collector_base(base), _hash_buckets(FLAGS_data_capture_hash_bucket_num)
{
    for (std::atomic<uint64_t> &bucket : _hash_buckets) {
        bucket.store(0);
    }
}

void hotkey_coarse_data_collector::capture_data(const dsn::blob &hash_key, uint64_t weight)
{
    _hash_buckets[hotkey_collector::get_bucket_id(hash_key)].fetch_add(weight);
}

void hotkey_coarse_data_collector::analyse_data(detect_hotkey_result &result)
{
    std::vector<uint64_t> buckets(FLAGS_data_capture_hash_bucket_num);
    for (int i = 0; i < buckets.size(); i++) {
        buckets[i] = _hash_buckets[i].load();
        _hash_buckets[i].store(0);
    }
    result = variance_calc(buckets, FLAGS_coarse_data_variance_threshold);
}

detect_hotkey_result
hotkey_coarse_data_collector::variance_calc(const std::vector<uint64_t> &data_samples,
                                            int threshold)
{
    detect_hotkey_result result;
    int data_size = data_samples.size();
    double total = 0;
    int hot_index = 0;
    int hot_value = 0;
    for (int i = 0; i < data_size; i++) {
        total += data_samples[i];
        if (data_samples[i] > hot_value) {
            hot_index = i;
            hot_value = data_samples[i];
        }
    }
    // in case of sample size too small
    if (data_size < 3 || total < data_size) {
        derror("Data samples too small");
        result.coarse_bucket_index = -1;
        return result;
    }
    double avg = (total - data_samples[hot_index]) / (data_size - 1);
    double sd = 0;
    for (int j = 0; j < data_size; j++) {
        if (j != hot_index) {
            sd += pow((data_samples[j] - avg), 2);
        }
    }
    sd = sqrt(sd / (data_size - 2));
    double hot_point = (hot_value - avg) / sd;
    hot_point > threshold ? result.coarse_bucket_index = hot_index
                          : result.coarse_bucket_index = -1;
    return result;
}

void hotkey_collector::on_start_detect(dsn::replication::detect_hotkey_response &resp)
{
    auto now_state = _state.load();
    std::string hint;
    switch (now_state) {
    case hotkey_collector_state::COARSE_DETECTING:
    case hotkey_collector_state::FINE_DETECTING:
        resp.err = dsn::ERR_INVALID_STATE;
        hint = fmt::format("still detecting {} hotkey, state is {}",
                           dsn::enum_to_string(_hotkey_type),
                           enum_to_string(now_state));
        dwarn_replica(hint);
        return;
    case hotkey_collector_state::FINISHED:
        resp.err = dsn::ERR_INVALID_STATE;
        hint = fmt::format(
            "{} hotkey result has been found, you can send a stop rpc to restart hotkey detection",
            dsn::enum_to_string(_hotkey_type));
        dwarn_replica(hint);
        return;
    case hotkey_collector_state::STOPPED:
        // TODO: (Tangyanzhao) start coarse detecting
        _state.store(hotkey_collector_state::COARSE_DETECTING);
        resp.err = dsn::ERR_OK;
        hint = fmt::format("starting to detect {} hotkey", dsn::enum_to_string(_hotkey_type));
        ddebug_replica(hint);
        return;
    default:
        hint = "invalid collector state";
        resp.err = dsn::ERR_INVALID_STATE;
        resp.__set_err_hint(hint);
        derror_replica(hint);
        dassert(false, "invalid collector state");
    }
}

void hotkey_collector::on_stop_detect(dsn::replication::detect_hotkey_response &resp)
{
    _state.store(hotkey_collector_state::STOPPED);
    _internal_collector.reset();
    resp.err = dsn::ERR_OK;
    std::string hint =
        fmt::format("{} hotkey stopped, cache cleared", dsn::enum_to_string(_hotkey_type));
    ddebug_replica(hint);
}

} // namespace server
} // namespace pegasus<|MERGE_RESOLUTION|>--- conflicted
+++ resolved
@@ -27,7 +27,6 @@
 namespace pegasus {
 namespace server {
 
-<<<<<<< HEAD
 DSN_DEFINE_int32("pegasus.server",
                  coarse_data_variance_threshold,
                  3,
@@ -38,17 +37,12 @@
                  37,
                  "the number of data capture hash buckets");
 
-hotkey_collector::hotkey_collector()
-    : _internal_collector(std::make_shared<hotkey_empty_data_collector>(nullptr)),
-      _state(hotkey_collector_state::STOPPED)
-=======
 hotkey_collector::hotkey_collector(dsn::replication::hotkey_type::type hotkey_type,
                                    dsn::replication::replica_base *r_base)
     : replica_base(r_base),
       _state(hotkey_collector_state::STOPPED),
       _hotkey_type(hotkey_type),
-      _internal_collector(std::make_shared<hotkey_empty_data_collector>())
->>>>>>> 34455e35
+      _internal_collector(std::make_shared<hotkey_empty_data_collector>(this))
 {
 }
 
@@ -91,65 +85,6 @@
     return static_cast<int>(hash_value % FLAGS_data_capture_hash_bucket_num);
 }
 
-hotkey_coarse_data_collector::hotkey_coarse_data_collector(replica_base *base)
-    : internal_collector_base(base), _hash_buckets(FLAGS_data_capture_hash_bucket_num)
-{
-    for (std::atomic<uint64_t> &bucket : _hash_buckets) {
-        bucket.store(0);
-    }
-}
-
-void hotkey_coarse_data_collector::capture_data(const dsn::blob &hash_key, uint64_t weight)
-{
-    _hash_buckets[hotkey_collector::get_bucket_id(hash_key)].fetch_add(weight);
-}
-
-void hotkey_coarse_data_collector::analyse_data(detect_hotkey_result &result)
-{
-    std::vector<uint64_t> buckets(FLAGS_data_capture_hash_bucket_num);
-    for (int i = 0; i < buckets.size(); i++) {
-        buckets[i] = _hash_buckets[i].load();
-        _hash_buckets[i].store(0);
-    }
-    result = variance_calc(buckets, FLAGS_coarse_data_variance_threshold);
-}
-
-detect_hotkey_result
-hotkey_coarse_data_collector::variance_calc(const std::vector<uint64_t> &data_samples,
-                                            int threshold)
-{
-    detect_hotkey_result result;
-    int data_size = data_samples.size();
-    double total = 0;
-    int hot_index = 0;
-    int hot_value = 0;
-    for (int i = 0; i < data_size; i++) {
-        total += data_samples[i];
-        if (data_samples[i] > hot_value) {
-            hot_index = i;
-            hot_value = data_samples[i];
-        }
-    }
-    // in case of sample size too small
-    if (data_size < 3 || total < data_size) {
-        derror("Data samples too small");
-        result.coarse_bucket_index = -1;
-        return result;
-    }
-    double avg = (total - data_samples[hot_index]) / (data_size - 1);
-    double sd = 0;
-    for (int j = 0; j < data_size; j++) {
-        if (j != hot_index) {
-            sd += pow((data_samples[j] - avg), 2);
-        }
-    }
-    sd = sqrt(sd / (data_size - 2));
-    double hot_point = (hot_value - avg) / sd;
-    hot_point > threshold ? result.coarse_bucket_index = hot_index
-                          : result.coarse_bucket_index = -1;
-    return result;
-}
-
 void hotkey_collector::on_start_detect(dsn::replication::detect_hotkey_response &resp)
 {
     auto now_state = _state.load();
@@ -171,7 +106,7 @@
         dwarn_replica(hint);
         return;
     case hotkey_collector_state::STOPPED:
-        // TODO: (Tangyanzhao) start coarse detecting
+        _internal_collector.reset(new hotkey_coarse_data_collector(this));
         _state.store(hotkey_collector_state::COARSE_DETECTING);
         resp.err = dsn::ERR_OK;
         hint = fmt::format("starting to detect {} hotkey", dsn::enum_to_string(_hotkey_type));
@@ -196,5 +131,63 @@
     ddebug_replica(hint);
 }
 
+hotkey_coarse_data_collector::hotkey_coarse_data_collector(replica_base *base)
+    : internal_collector_base(base), _hash_buckets(FLAGS_data_capture_hash_bucket_num)
+{
+    for (std::atomic<uint64_t> &bucket : _hash_buckets) {
+        bucket.store(0);
+    }
+}
+
+void hotkey_coarse_data_collector::capture_data(const dsn::blob &hash_key, uint64_t weight)
+{
+    _hash_buckets[hotkey_collector::get_bucket_id(hash_key)].fetch_add(weight);
+}
+
+void hotkey_coarse_data_collector::analyse_data(detect_hotkey_result &result)
+{
+    std::vector<uint64_t> buckets(FLAGS_data_capture_hash_bucket_num);
+    for (int i = 0; i < buckets.size(); i++) {
+        buckets[i] = _hash_buckets[i].load();
+        _hash_buckets[i].store(0);
+    }
+    result = internal_analysis_method(buckets, FLAGS_coarse_data_variance_threshold);
+}
+
+detect_hotkey_result
+hotkey_coarse_data_collector::internal_analysis_method(const std::vector<uint64_t> &data_samples,
+                                                       int threshold)
+{
+    detect_hotkey_result result;
+    int data_size = data_samples.size();
+    double total = 0;
+    int hot_index = 0;
+    int hot_value = 0;
+    for (int i = 0; i < data_size; i++) {
+        total += data_samples[i];
+        if (data_samples[i] > hot_value) {
+            hot_index = i;
+            hot_value = data_samples[i];
+        }
+    }
+    // in case of sample size too small
+    if (data_size < 3 || total < data_size) {
+        derror("Data samples too small");
+        return result;
+    }
+    double avg = (total - data_samples[hot_index]) / (data_size - 1);
+    double sd = 0;
+    for (int j = 0; j < data_size; j++) {
+        if (j != hot_index) {
+            sd += pow((data_samples[j] - avg), 2);
+        }
+    }
+    sd = sqrt(sd / (data_size - 2));
+    double hot_point = (hot_value - avg) / sd;
+    hot_point > threshold ? result.coarse_bucket_index = hot_index
+                          : result.coarse_bucket_index = -1;
+    return result;
+}
+
 } // namespace server
 } // namespace pegasus