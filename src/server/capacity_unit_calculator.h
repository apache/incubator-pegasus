--- conflicted
+++ resolved
@@ -29,13 +29,9 @@
     void add_multi_put_cu(int32_t status,
                           const dsn::blob &hash_key,
                           const std::vector<::dsn::apps::key_value> &kvs);
-<<<<<<< HEAD
     void add_multi_remove_cu(int32_t status,
                              const dsn::blob &hash_key,
                              const std::vector<::dsn::blob> &sort_keys);
-=======
-    void add_multi_remove_cu(int32_t status, const std::vector<::dsn::blob> &sort_keys);
->>>>>>> e7a7f179
     void add_incr_cu(int32_t status);
     void add_check_and_set_cu(int32_t status,
                               const dsn::blob &hash_key,
