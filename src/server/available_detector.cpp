// Copyright (c) 2017, Xiaomi, Inc.  All rights reserved.
// This source code is licensed under the Apache License Version 2.0, which
// can be found in the LICENSE file in the root directory of this source tree.

#include "available_detector.h"
<<<<<<< HEAD
#include "base/pegasus_key_schema.h"
=======
>>>>>>> 2d492eb1

#include <iomanip>
#include <algorithm>
#include <sstream>

#include "base/pegasus_key_schema.h"

namespace pegasus {
namespace server {

available_detector::available_detector()
    : _client(nullptr),
      _ddl_client(nullptr),
      _app_id(-1),
      _partition_count(0),
      _recent_day_detect_times(0),
      _recent_day_fail_times(0),
      _recent_hour_detect_times(0),
      _recent_hour_fail_times(0),
      _recent_minute_detect_times(0),
      _recent_minute_fail_times(0)
{
    // initialize information for available_detector.
    _cluster_name = dsn_config_get_value_string("pegasus.collector", "cluster", "", "cluster name");
    dassert(_cluster_name.size() > 0, "");
    _app_name = dsn_config_get_value_string(
        "pegasus.collector", "available_detect_app", "", "available detector app name");
    dassert(_app_name.size() > 0, "");
    _alert_script_dir = dsn_config_get_value_string("pegasus.collector",
                                                    "available_detect_alert_script_dir",
                                                    ".",
                                                    "available detect alert script dir");
    dassert(_alert_script_dir.size() > 0, "");
    _alert_email_address = dsn_config_get_value_string("pegasus.collector",
                                                       "available_detect_alert_email_address",
                                                       "",
                                                       "available detect alert email address");
    dassert(_alert_email_address.size() > 0, "");
    _meta_list.clear();
    dsn::replication::replica_helper::load_meta_servers(_meta_list);
    dassert(_meta_list.size() > 0, "");
    _detect_interval_seconds =
        (uint32_t)dsn_config_get_value_uint64("pegasus.collector",
                                              "available_detect_interval_seconds",
                                              3, // default value 3s
                                              "detect interval seconds");
    _alert_fail_count = (int32_t)dsn_config_get_value_uint64("pegasus.collector",
                                                             "available_detect_alert_fail_count",
                                                             30,
                                                             "available detect alert fail count");
    _detect_timeout =
        (uint32_t)dsn_config_get_value_uint64("pegasus.collector",
                                              "available_detect_timeout",
                                              1000, // unit is millisecond,default is 1s = 1000ms
                                              "available detect timeout");
    // initialize the _client.
    if (!pegasus_client_factory::initialize(nullptr))
        dassert(false, "Initialize the pegasus client failed");
    _client = pegasus_client_factory::get_client(_cluster_name.c_str(), _app_name.c_str());
    dassert(_client != nullptr, "Initialize the _client failed");
    _ddl_client.reset(new replication_ddl_client(_meta_list));
    dassert(_ddl_client != nullptr, "Initialize the _ddl_client failed");
    _send_alert_email_cmd = "cd " + _alert_script_dir + "; bash sendmail.sh alert " +
                            _alert_email_address + " " + _cluster_name + " " + _app_name + " ";
    _send_availability_info_email_cmd = "cd " + _alert_script_dir +
                                        "; bash sendmail.sh availability_info " +
                                        _alert_email_address + " " + _cluster_name + " ";

    _pfc_detect_times_day.init_app_counter("app.pegasus",
                                           "cluster.available.detect.times.day",
                                           COUNTER_TYPE_NUMBER,
                                           "statistic the available detect total times every day");
    _pfc_fail_times_day.init_app_counter("app.pegasus",
                                         "cluster.available.fail.times.day",
                                         COUNTER_TYPE_NUMBER,
                                         "statistic the available detect fail times every day");
    _pfc_available_day.init_app_counter("app.pegasus",
                                        "cluster.available.day",
                                        COUNTER_TYPE_NUMBER,
                                        "statistic the availability of cluster every day");
    _pfc_detect_times_hour.init_app_counter(
        "app.pegasus",
        "cluster.available.detect.times.hour",
        COUNTER_TYPE_NUMBER,
        "statistic the available detect total times every hour");
    _pfc_fail_times_hour.init_app_counter("app.pegasus",
                                          "cluster.available.fail.times.hour",
                                          COUNTER_TYPE_NUMBER,
                                          "statistic the available detect fail times every hour");
    _pfc_available_hour.init_app_counter("app.pegasus",
                                         "cluster.available.hour",
                                         COUNTER_TYPE_NUMBER,
                                         "statistic the availability of cluster every hour");
    _pfc_detect_times_minute.init_app_counter(
        "app.pegasus",
        "cluster.available.detect.times.minute",
        COUNTER_TYPE_NUMBER,
        "statistic the available detect total times every minute");
    _pfc_fail_times_minute.init_app_counter(
        "app.pegasus",
        "cluster.available.fail.times.minute",
        COUNTER_TYPE_NUMBER,
        "statistic the available detect fail times every minute");
    _pfc_available_minute.init_app_counter("app.pegasus",
                                           "cluster.available.minute",
                                           COUNTER_TYPE_NUMBER,
                                           "statistic the availability of cluster every minute");
    _pfc_available_day->set(1000000);    // init to 100%
    _pfc_available_hour->set(1000000);   // init to 100%
    _pfc_available_minute->set(1000000); // init to 100%
}

available_detector::~available_detector()
{
    // don't delete _client, just set _client to nullptr.
    _client = nullptr;
    stop();
}

void available_detector::start()
{
    // available detector delay 60s to wait the pegasus finishing the initialization.
    _detect_timer =
        ::dsn::tasking::enqueue(LPC_DETECT_AVAILABLE,
                                nullptr,
                                std::move(std::bind(&available_detector::detect_available, this)),
                                0,
                                std::chrono::seconds(60));
    report_availability_info();
}

void available_detector::stop()
{
    for (auto &tptr : _detect_tasks) {
        if (tptr != nullptr)
            tptr->cancel(true);
    }

    if (_detect_timer != nullptr)
        _detect_timer->cancel(true);

    if (_report_task != nullptr)
        _report_task->cancel(true);
}

void available_detector::detect_available()
{
    if (!generate_hash_keys()) {
        dassert(false, "Initialize hash_keys failed and can't detect the available");
        return;
    }
    _detect_tasks.clear();
    _detect_tasks.resize(_partition_count);
    _fail_count.resize(_partition_count);
    // initialize detect_times to zero, this is used to generate  distinct value.
    for (auto i = 0; i < _partition_count; i++) {
        _fail_count[i].reset(new std::atomic<int32_t>(0));
        _fail_count[i]->store(0);
        auto call_func = std::bind(&available_detector::on_detect, this, i);
        _detect_tasks[i] =
            ::dsn::tasking::enqueue_timer(LPC_DETECT_AVAILABLE,
                                          nullptr,
                                          std::move(call_func),
                                          std::chrono::seconds(_detect_interval_seconds));
    }
}

std::string get_date_to_string(uint64_t now_ms)
{
    char buf[50] = {'\0'};
    ::dsn::utils::time_ms_to_date(now_ms, buf, 50);
    return std::string(buf);
}

std::string get_hour_to_string(uint64_t now_ms)
{
    char buf[50] = {'\0'};
    ::dsn::utils::time_ms_to_date_time(now_ms, buf, 50);
    return std::string(buf, 13);
}

std::string get_minute_to_string(uint64_t now_ms)
{
    char buf[50] = {'\0'};
    ::dsn::utils::time_ms_to_date_time(now_ms, buf, 50);
    return std::string(buf, 16);
}

void available_detector::report_availability_info()
{
    uint64_t now_ms = dsn_now_ms();
    _old_day = get_date_to_string(now_ms);
    _old_hour = get_hour_to_string(now_ms);
    _old_minute = get_minute_to_string(now_ms);
    auto call_func = [this]() {
        uint64_t now_ms = dsn_now_ms();
        std::string new_day = get_date_to_string(now_ms);
        std::string new_hour = get_hour_to_string(now_ms);
        std::string new_minute = get_minute_to_string(now_ms);
        if (new_day != _old_day) {
            this->on_day_report();
            _old_day = new_day;
        }
        if (new_hour != _old_hour) {
            this->on_hour_report();
            _old_hour = new_hour;
        }
        if (new_minute != _old_minute) {
            this->on_minute_report();
            _old_minute = new_minute;
        }
    };
    _report_task = ::dsn::tasking::enqueue_timer(
        LPC_DETECT_AVAILABLE,
        nullptr,
        std::move(call_func),
        std::chrono::minutes(1),
        0,
        std::chrono::minutes(2) // waiting for pegasus finishing start.
        );
}

bool available_detector::generate_hash_keys()
{
    // get app_id and partition_count.
    auto err = _ddl_client->list_app(_app_name, _app_id, _partition_count, partitions);
    if (err == ::dsn::ERR_OK && _app_id >= 0) {
        _hash_keys.clear();
        for (auto pidx = 0; pidx < _partition_count; pidx++) {
            std::string base_key = "detect_available_p" + std::to_string(pidx) + "_";
            // loop to generate the key that can fall into pidx-th partition.
            int32_t base_idx = 0;
            while (true) {
                ++base_idx;
                std::string key = base_key + std::to_string(base_idx);
                ::dsn::blob my_hash_key(key.c_str(), 0, key.length());
                ::dsn::blob tmp_key;
                pegasus_generate_key(tmp_key, my_hash_key, ::dsn::blob());
                if (pegasus_key_hash(tmp_key) % _partition_count == pidx) {
                    _hash_keys.emplace_back(key);
                    break;
                }
            }
        }
        return true;
    } else {
        dwarn("Get partition count of table '%s' on cluster '%s' failed",
              _app_name.c_str(),
              _cluster_name.c_str());
        return false;
    }
}

void available_detector::on_detect(int32_t idx)
{
    if (idx == 0) {
        ddebug("detecting table[%s] with id[%d] on the cluster[%s], "
               "recent_day_detect_times(%" PRId64 "), recent_day_fail_times(%" PRId64 "), "
               "recent_hour_detect_times(%" PRId64 "), recent_hour_fail_times(%" PRId64 ") "
               "recent_minute_detect_times(%" PRId64 "), recent_minute_fail_times(%" PRId64 ")",
               _app_name.c_str(),
               _app_id,
               _cluster_name.c_str(),
               _recent_day_detect_times.load(),
               _recent_day_fail_times.load(),
               _recent_hour_detect_times.load(),
               _recent_hour_fail_times.load(),
               _recent_minute_detect_times.load(),
               _recent_minute_fail_times.load());
    }
    dinfo("available_detector begin to detect partition[%d] of table[%s] with id[%d] on the "
          "cluster[%s]",
          idx,
          _app_name.c_str(),
          _app_id,
          _cluster_name.c_str());
    auto time = dsn_now_ms();
    std::string value = "detect_value_" + std::to_string((time / 1000));
    _recent_day_detect_times.fetch_add(1);
    _recent_hour_detect_times.fetch_add(1);
    _recent_minute_detect_times.fetch_add(1);
    // define async_get callback function.
    auto async_get_callback = [this, idx](
        int err, std::string &&_value, pegasus_client::internal_info &&info) {
        std::atomic<int> &cnt = (*_fail_count[idx]);
        if (err != PERR_OK) {
            int prev = cnt.fetch_add(1);
            _recent_day_fail_times.fetch_add(1);
            _recent_hour_fail_times.fetch_add(1);
            _recent_minute_fail_times.fetch_add(1);
            derror("async_get partition[%d] fail, fail_count = %d, hash_key = %s, error = %s",
                   idx,
                   prev + 1,
                   _hash_keys[idx].c_str(),
                   _client->get_error_string(err));
            // check and send email.
            bool send_email = false;
            if (cnt.load() >= _alert_fail_count) {
                ::dsn::utils::auto_lock<::dsn::utils::ex_lock_nr> l(_alert_lock);
                if (cnt.load() >= _alert_fail_count) {
                    for (auto i = 0; i < _partition_count; i++) {
                        std::atomic<int> &c = (*_fail_count[i]);
                        c.store(0);
                    }
                    send_email = true;
                }
            }
            if (send_email) {
                ddebug("start to send alert email, partition_index = %d", idx);
                int r = system((_send_alert_email_cmd + std::to_string(idx)).c_str());
                if (r == 0) {
                    ddebug("send alert email done, partition_index = %d", idx);
                } else {
                    derror(
                        "send alert email fail, partition_index = %d, command_return = %d", idx, r);
                }
            }
        } else {
            cnt.store(0);
            dinfo("async_get partition[%d] ok, hash_key = %s, value = %s",
                  idx,
                  _hash_keys[idx].c_str(),
                  _value.c_str());
        }
    };

    // define async_set callback function.
    auto async_set_callback =
        [ this, idx, user_async_get_callback = std::move(async_get_callback) ](
            int err, pegasus_client::internal_info &&info)
    {
        std::atomic<int> &cnt = (*_fail_count[idx]);
        if (err != PERR_OK) {
            int prev = cnt.fetch_add(1);
            _recent_day_fail_times.fetch_add(1);
            _recent_hour_fail_times.fetch_add(1);
            _recent_minute_fail_times.fetch_add(1);
            derror("async_set partition[%d] fail, fail_count = %d, hash_key = %s , error = %s",
                   idx,
                   prev + 1,
                   _hash_keys[idx].c_str(),
                   _client->get_error_string(err));
            // check and send email.
            bool send_email = false;
            if (cnt.load() >= _alert_fail_count) {
                ::dsn::utils::auto_lock<::dsn::utils::ex_lock_nr> l(_alert_lock);
                if (cnt.load() >= _alert_fail_count) {
                    for (auto i = 0; i < _partition_count; i++) {
                        std::atomic<int> &c = (*_fail_count[i]);
                        c.store(0);
                    }
                    send_email = true;
                }
            }
            if (send_email) {
                ddebug("start to send alert email, partition_index = %d", idx);
                int r = system((_send_alert_email_cmd + std::to_string(idx)).c_str());
                if (r == 0) {
                    ddebug("send alert email done, partition_index = %d", idx);
                } else {
                    derror(
                        "send alert email fail, partition_index = %d, command_return = %d", idx, r);
                }
            }
        } else {
            dinfo("async_set partition[%d] ok, hash_key = %s", idx, _hash_keys[idx].c_str());
            _client->async_get(
                _hash_keys[idx], "", std::move(user_async_get_callback), _detect_timeout);
        }
    };

    _client->async_set(_hash_keys[idx], "", value, std::move(async_set_callback), _detect_timeout);
}

void available_detector::on_day_report()
{
    ddebug("start to report on new day, last_day = %s", _old_day.c_str());
    int64_t detect_times = _recent_day_detect_times.fetch_and(0);
    int64_t fail_times = _recent_day_fail_times.fetch_and(0);
    int64_t succ_times = std::max(0L, detect_times - fail_times);
    int64_t available = 1000000;
    std::string hash_key("detect_available_day");
    std::string sort_key(_old_day);
    std::string value("0,0,1000000");
    if (detect_times > 0) {
        available = (int64_t)((double)succ_times / detect_times * 1000000);
        std::ostringstream oss;
        oss << detect_times << ',' << succ_times << ',' << available;
        value = oss.str();
    }

    _pfc_detect_times_day->set(detect_times);
    _pfc_fail_times_day->set(fail_times);
    _pfc_available_day->set(available);

    ddebug("start to send availability email, date = %s", _old_day.c_str());
    int r = system((_send_availability_info_email_cmd + std::to_string(detect_times) + " " +
                    std::to_string(fail_times) + " " + _old_day)
                       .c_str());
    if (r == 0) {
        ddebug("send availability email done, date = %s, total_detect_times = %u, total_fail_times "
               "= %u",
               _old_day.c_str(),
               detect_times,
               fail_times);
    } else {
        derror("send availability email fail, date = %s, total_detect_times = %u, total_fail_times "
               "= %u, command_return = %d",
               _old_day.c_str(),
               detect_times,
               fail_times,
               r);
    }

    set_detect_result(hash_key, sort_key, value, 3);
}

void available_detector::on_hour_report()
{
    ddebug("start to report on new hour, last_hour = %s", _old_hour.c_str());
    int64_t detect_times = _recent_hour_detect_times.fetch_and(0);
    int64_t fail_times = _recent_hour_fail_times.fetch_and(0);
    int64_t succ_times = std::max(0L, detect_times - fail_times);
    int64_t available = 1000000;
    std::string hash_key("detect_available_hour");
    std::string sort_key(_old_hour);
    std::string value("0,0,1000000");
    if (detect_times > 0) {
        available = (int64_t)((double)succ_times / detect_times * 1000000);
        std::ostringstream oss;
        oss << detect_times << ',' << succ_times << ',' << available;
        value = oss.str();
    }

    _pfc_detect_times_hour->set(detect_times);
    _pfc_fail_times_hour->set(fail_times);
    _pfc_available_hour->set(available);

    set_detect_result(hash_key, sort_key, value, 3);
}

void available_detector::on_minute_report()
{
    ddebug("start to report on new minute, last_minute = %s", _old_minute.c_str());
    int64_t detect_times = _recent_minute_detect_times.fetch_and(0);
    int64_t fail_times = _recent_minute_fail_times.fetch_and(0);
    int64_t succ_times = std::max(0L, detect_times - fail_times);
    int64_t available = 1000000;
    std::string hash_key("detect_available_minute");
    std::string sort_key(_old_minute);
    std::string value("0,0,1000000");
    if (detect_times > 0) {
        available = (int64_t)((double)succ_times / detect_times * 1000000);
        std::ostringstream oss;
        oss << detect_times << ',' << succ_times << ',' << available;
        value = oss.str();
    }

    _pfc_detect_times_minute->set(detect_times);
    _pfc_fail_times_minute->set(fail_times);
    _pfc_available_minute->set(available);

    set_detect_result(hash_key, sort_key, value, 3);
}

void available_detector::set_detect_result(const std::string &hash_key,
                                           const std::string &sort_key,
                                           const std::string &value,
                                           int try_count)
{
    _client->async_set(
        hash_key,
        sort_key,
        value,
        [this, hash_key, sort_key, value, try_count](int err,
                                                     pegasus_client::internal_info &&info) {
            if (err != PERR_OK) {
                int new_try_count = try_count - 1;
                if (new_try_count > 0) {
                    derror("set_detect_result fail, hash_key = %s, sort_key = %s, value = %s, "
                           "error = %s, try_count = %d, try again after 1 minute",
                           hash_key.c_str(),
                           sort_key.c_str(),
                           value.c_str(),
                           _client->get_error_string(err),
                           new_try_count);
                    ::dsn::tasking::enqueue(LPC_DETECT_AVAILABLE,
                                            nullptr,
                                            [this, hash_key, sort_key, value, new_try_count]() {
                                                set_detect_result(
                                                    hash_key, sort_key, value, new_try_count);
                                            },
                                            0,
                                            std::chrono::minutes(1));
                } else {
                    derror("set_detect_result fail, hash_key = %s, sort_key = %s, value = %s, "
                           "error = %s, try_count = %d, do not try again",
                           hash_key.c_str(),
                           sort_key.c_str(),
                           value.c_str(),
                           _client->get_error_string(err),
                           new_try_count);
                }
            } else {
                ddebug("set_detect_result succeed, hash_key = %s, sort_key = %s, value = %s",
                       hash_key.c_str(),
                       sort_key.c_str(),
                       value.c_str());
            }
        });
}
}
} // namespace<|MERGE_RESOLUTION|>--- conflicted
+++ resolved
@@ -3,10 +3,6 @@
 // can be found in the LICENSE file in the root directory of this source tree.
 
 #include "available_detector.h"
-<<<<<<< HEAD
-#include "base/pegasus_key_schema.h"
-=======
->>>>>>> 2d492eb1
 
 #include <iomanip>
 #include <algorithm>
