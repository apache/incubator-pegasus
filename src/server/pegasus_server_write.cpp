--- conflicted
+++ resolved
@@ -54,13 +54,7 @@
     auto iter = _non_batch_write_handlers.find(requests[0]->rpc_code());
     if (iter != _non_batch_write_handlers.end()) {
         dcheck_eq(count, 1);
-<<<<<<< HEAD
         return iter->second(requests[0]);
-    } else {
-        return on_batched_writes(requests, count);
-=======
-        return iter->second(this, requests[0]);
->>>>>>> b8f07fb7
     }
     return on_batched_writes(requests, count);
 }
