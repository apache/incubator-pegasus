--- conflicted
+++ resolved
@@ -52,11 +52,7 @@
 {
     int err = 0;
     {
-<<<<<<< HEAD
-        _write_svc->batch_prepare(decree);
-=======
         _write_svc->batch_prepare(_decree);
->>>>>>> ba5f78b4
 
         for (int i = 0; i < count; ++i) {
             dassert(requests[i] != nullptr, "request[%d] is null", i);
@@ -90,15 +86,9 @@
         }
 
         if (err == 0) {
-<<<<<<< HEAD
-            err = _write_svc->batch_commit(decree);
-        } else {
-            _write_svc->batch_abort(decree, err);
-=======
             err = _write_svc->batch_commit(_decree);
         } else {
             _write_svc->batch_abort(_decree, err);
->>>>>>> ba5f78b4
         }
     }
 
