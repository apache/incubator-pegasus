/*
 * Licensed to the Apache Software Foundation (ASF) under one
 * or more contributor license agreements.  See the NOTICE file
 * distributed with this work for additional information
 * regarding copyright ownership.  The ASF licenses this file
 * to you under the Apache License, Version 2.0 (the
 * "License"); you may not use this file except in compliance
 * with the License.  You may obtain a copy of the License at
 *
 *   http://www.apache.org/licenses/LICENSE-2.0
 *
 * Unless required by applicable law or agreed to in writing,
 * software distributed under the License is distributed on an
 * "AS IS" BASIS, WITHOUT WARRANTIES OR CONDITIONS OF ANY
 * KIND, either express or implied.  See the License for the
 * specific language governing permissions and limitations
 * under the License.
 */

#pragma once

#include <rocksdb/slice.h>
#include <dsn/utility/enum_helper.h>
#include <gtest/gtest.h>

namespace pegasus {
namespace server {
/** compaction_filter_rule represents the compaction rule to filter the keys which are stored in
 * rocksdb. */
class compaction_filter_rule
{
public:
    virtual ~compaction_filter_rule() = default;

    // TODO(zhaoliwei): we can use `value_filed` to replace existing_value in the later,
    // after the refactor of value schema
    virtual bool match(const std::string &hash_key,
                       const std::string &sort_key,
                       const rocksdb::Slice &existing_value) const = 0;
};

enum string_match_type
{
    SMT_MATCH_ANYWHERE,
    SMT_MATCH_PREFIX,
    SMT_MATCH_POSTFIX,
    SMT_INVALID,
};
ENUM_BEGIN(string_match_type, SMT_INVALID)
ENUM_REG(SMT_MATCH_ANYWHERE)
ENUM_REG(SMT_MATCH_PREFIX)
ENUM_REG(SMT_MATCH_POSTFIX)
ENUM_END(string_match_type)

class hashkey_pattern_rule : public compaction_filter_rule
{
public:
    hashkey_pattern_rule() = default;

    bool match(const std::string &hash_key,
               const std::string &sort_key,
               const rocksdb::Slice &existing_value) const;

private:
    std::string pattern;
    string_match_type match_type;

    FRIEND_TEST(hashkey_pattern_rule_test, match);
};

<<<<<<< HEAD
class ttl_range_rule : public compaction_filter_rule
{
public:
    explicit ttl_range_rule(uint32_t pegasus_data_version);
=======
class sortkey_pattern_rule : public compaction_filter_rule
{
public:
    sortkey_pattern_rule() = default;
>>>>>>> b657a9d7

    bool match(const std::string &hash_key,
               const std::string &sort_key,
               const rocksdb::Slice &existing_value) const;

private:
<<<<<<< HEAD
    // = 0 means no limit
    uint32_t start_ttl;
    uint32_t stop_ttl;
    uint32_t pegasus_data_version;

    FRIEND_TEST(ttl_range_rule_test, match);
};
=======
    std::string pattern;
    string_match_type match_type;

    FRIEND_TEST(sortkey_pattern_rule_test, match);
};

>>>>>>> b657a9d7
} // namespace server
} // namespace pegasus<|MERGE_RESOLUTION|>--- conflicted
+++ resolved
@@ -68,24 +68,32 @@
     FRIEND_TEST(hashkey_pattern_rule_test, match);
 };
 
-<<<<<<< HEAD
-class ttl_range_rule : public compaction_filter_rule
-{
-public:
-    explicit ttl_range_rule(uint32_t pegasus_data_version);
-=======
 class sortkey_pattern_rule : public compaction_filter_rule
 {
 public:
     sortkey_pattern_rule() = default;
->>>>>>> b657a9d7
 
     bool match(const std::string &hash_key,
                const std::string &sort_key,
                const rocksdb::Slice &existing_value) const;
 
 private:
-<<<<<<< HEAD
+    std::string pattern;
+    string_match_type match_type;
+
+    FRIEND_TEST(sortkey_pattern_rule_test, match);
+};
+
+class ttl_range_rule : public compaction_filter_rule
+{
+public:
+    explicit ttl_range_rule(uint32_t pegasus_data_version);
+
+    bool match(const std::string &hash_key,
+               const std::string &sort_key,
+               const rocksdb::Slice &existing_value) const;
+
+private:
     // = 0 means no limit
     uint32_t start_ttl;
     uint32_t stop_ttl;
@@ -93,13 +101,5 @@
 
     FRIEND_TEST(ttl_range_rule_test, match);
 };
-=======
-    std::string pattern;
-    string_match_type match_type;
-
-    FRIEND_TEST(sortkey_pattern_rule_test, match);
-};
-
->>>>>>> b657a9d7
 } // namespace server
 } // namespace pegasus