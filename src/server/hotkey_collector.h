--- conflicted
+++ resolved
@@ -68,12 +68,8 @@
 class hotkey_collector : public dsn::replication::replica_base
 {
 public:
-<<<<<<< HEAD
     hotkey_collector(dsn::replication::hotkey_type::type hotkey_type,
                      dsn::replication::replica_base *r_base);
-=======
-    hotkey_collector();
->>>>>>> 1461dc55
     // TODO: (Tangyanzhao) capture_*_key should be consistent with hotspot detection
     // weight: calculate the weight according to the specific situation
     void capture_raw_key(const dsn::blob &raw_key, int64_t weight);
@@ -83,15 +79,12 @@
                     /*out*/ dsn::replication::detect_hotkey_response &resp);
 
 private:
-<<<<<<< HEAD
     bool start_detect(/*out*/ std::string &err_hint);
     void stop_detect();
 
-=======
-    std::unique_ptr<internal_collector_base> _internal_collector;
->>>>>>> 1461dc55
     std::atomic<hotkey_collector_state> _state;
     const dsn::replication::hotkey_type::type _hotkey_type;
+    std::unique_ptr<internal_collector_base> _internal_collector;
 };
 
 class internal_collector_base
