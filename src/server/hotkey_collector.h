// Licensed to the Apache Software Foundation (ASF) under one
// or more contributor license agreements.  See the NOTICE file
// distributed with this work for additional information
// regarding copyright ownership.  The ASF licenses this file
// to you under the Apache License, Version 2.0 (the
// "License"); you may not use this file except in compliance
// with the License.  You may obtain a copy of the License at
//
//   http://www.apache.org/licenses/LICENSE-2.0
//
// Unless required by applicable law or agreed to in writing,
// software distributed under the License is distributed on an
// "AS IS" BASIS, WITHOUT WARRANTIES OR CONDITIONS OF ANY
// KIND, either express or implied.  See the License for the
// specific language governing permissions and limitations
// under the License.

#pragma once

#include <dsn/dist/replication/replication_types.h>
#include <concurrentqueue/concurrentqueue.h>
#include <dsn/dist/replication/replica_base.h>
#include "hotkey_collector_state.h"

namespace pegasus {
namespace server {

class internal_collector_base;
class hotkey_empty_data_collector;
class hotkey_coarse_data_collector;
class hotkey_fine_data_collector;

struct detect_hotkey_result
{
    std::atomic<bool> if_find_result;
    int coarse_bucket_index;
    std::string hot_hash_key;
    detect_hotkey_result() : coarse_bucket_index(-1), hot_hash_key("")
    {
        if_find_result.store(false);
    }
};

extern int get_bucket_id(dsn::string_view data);
extern bool
find_outlier_index(const std::vector<uint64_t> &captured_keys, int threshold, int &hot_index);

//    hotkey_collector is responsible to find the hot keys after the partition
//    was detected to be hot. The two types of hotkey, READ & WRITE, are detected
//    separately.
//
//    +--------------------+  +----------------------------------------------------+
//    |   Replcia server   |  | Hotkey collector                                   |
//    |                    |  | +-----------------------------------------------+  |
//    | +----------------+ |  | | Corase capture                                |  |
//    | |                | |--> |                 +----------+                  |  |
//    | |  RPC received  | || | |                 |   Data   |                  |  |
//    | |                | || | |                 +-----+----+                  |  |
//    | +-------+--------+ || | |                       |                       |  |
//    |         |          || | |  +---------------+----v--+-------+---------+  |  |
//    |         v          || | |  |       |Hot    |       |       |         |  |  |
//    | +-------+--------+ || | |  |Bucket |Bucket |Bucket |Bucket |Bucket   |  |  |
//    | |   Replication  | || | |  +-----------+-----------------------------+  |  |
//    | | (only on the   | || | |              |                                |  |
//    | |  write path))  | || | +--------------|--------------------------------+  |
//    | +-------+--------+ || |             +--v---+                               |
//    |         |          || |             | Data |                               |
//    |         v          || |             +------+                               |
//    | +-------+--------+ || |          +-----|-------+-------------+             |
//    | |                | || |   +------|-------------|-------------|---------+   |
//    | |  Capture data  ---| |   | Fine |capture      |             |         |   |
//    | |                | |  |   |      |             |             |         |   |
//    | +-------+--------+ |  |   | +----v----+   +----v----+   +----v----+    |   |
//    |         |          |  |   | |  queue  |   |  queue  |   |  queue  |    |   |
//    |         v          |  |   | +----+----+   +----+----+   +----+----+    |   |
//    | +-------+--------+ |  |   |      |             |             |         |   |
//    | |                | |  |   | +----v-------------v-------------v------+  |   |
//    | |   Place data   | |  |   | |             Analsis pool              |  |   |
//    | |   to the disk  | |  |   | +-----------------|---------------------+  |   |
//    | |                | |  |   +-------------------|------------------------+   |
//    | +----------------+ |  |                       v                            |
//    |                    |  |                     Hotkey                         |
//    +--------------------+  +----------------------------------------------------+

class hotkey_collector : public dsn::replication::replica_base
{
public:
    hotkey_collector(dsn::replication::hotkey_type::type hotkey_type,
                     dsn::replication::replica_base *r_base);
    // TODO: (Tangyanzhao) capture_*_key should be consistent with hotspot detection
    // weight: calculate the weight according to the specific situation
    void capture_raw_key(const dsn::blob &raw_key, int64_t weight);
    void capture_hash_key(const dsn::blob &hash_key, int64_t weight);
    void analyse_data();
    void handle_rpc(const dsn::replication::detect_hotkey_request &req,
                    /*out*/ dsn::replication::detect_hotkey_response &resp);

private:
    void on_start_detect(dsn::replication::detect_hotkey_response &resp);
    void on_stop_detect(dsn::replication::detect_hotkey_response &resp);

    void change_state_to_stopped();
    void change_state_to_coarse_detecting();
    void change_state_to_fine_detecting();
    void change_state_to_finished();

    bool terminate_if_timeout();
    std::shared_ptr<internal_collector_base> get_internal_collector_by_state();
    void change_state_by_result();

    const dsn::replication::hotkey_type::type _hotkey_type;
    detect_hotkey_result _result;
    std::atomic<hotkey_collector_state> _state;
    std::atomic<uint64_t> _collector_start_time_second;

    std::shared_ptr<hotkey_empty_data_collector> _internal_empty_collector;
    std::shared_ptr<hotkey_coarse_data_collector> _internal_coarse_collector;
    std::shared_ptr<hotkey_fine_data_collector> _internal_fine_collector;
};

// Be sure every function in internal_collector_base should be thread safe
class internal_collector_base : public dsn::replication::replica_base
{
public:
    explicit internal_collector_base(replica_base *base) : replica_base(base){};
    virtual void capture_data(const dsn::blob &hash_key, uint64_t weight) = 0;
    virtual void analyse_data(detect_hotkey_result &result) = 0;
    virtual void clear() = 0;
};

// used in hotkey_collector_state::STOPPED and hotkey_collector_state::FINISHED, avoid null pointers
class hotkey_empty_data_collector : public internal_collector_base
{
public:
    explicit hotkey_empty_data_collector(replica_base *base) : internal_collector_base(base) {}
    void capture_data(const dsn::blob &hash_key, uint64_t weight) override {}
    void analyse_data(detect_hotkey_result &result) override {}
    void clear() override {}
};

// TODO: (Tangyanzhao) add a unit test of hotkey_coarse_data_collector
class hotkey_coarse_data_collector : public internal_collector_base
{
public:
    explicit hotkey_coarse_data_collector(replica_base *base, uint32_t hotkey_buckets_num);
    void capture_data(const dsn::blob &hash_key, uint64_t weight) override;
    void analyse_data(detect_hotkey_result &result) override;
    void clear() override;

private:
    hotkey_coarse_data_collector() = delete;

    const uint32_t _hash_bucket_num;
    std::vector<std::atomic<uint64_t>> _hash_buckets;

    friend class coarse_collector_test;
};

class hotkey_fine_data_collector : public internal_collector_base
{
public:
    hotkey_fine_data_collector(replica_base *base,
                               uint32_t hotkey_buckets_num,
                               uint32_t max_queue_size = 1000);
    void capture_data(const dsn::blob &hash_key, uint64_t weight) override;
    void analyse_data(detect_hotkey_result &result) override;
    void change_target_bucket(int target_bucket_index);
    void clear() override;

private:
    hotkey_fine_data_collector() = delete;

    const uint32_t _max_queue_size;
    std::atomic<int32_t> _target_bucket_index;
    // ConcurrentQueue is a lock-free queue to capture keys
    moodycamel::ConcurrentQueue<std::pair<dsn::blob, uint64_t>> _capture_key_queue;
<<<<<<< HEAD
    const uint32_t _hash_bucket_num;
=======

    friend class fine_collector_test;
>>>>>>> 737d2eff
};

} // namespace server
} // namespace pegasus<|MERGE_RESOLUTION|>--- conflicted
+++ resolved
@@ -8,6 +8,7 @@
 //
 //   http://www.apache.org/licenses/LICENSE-2.0
 //
+
 // Unless required by applicable law or agreed to in writing,
 // software distributed under the License is distributed on an
 // "AS IS" BASIS, WITHOUT WARRANTIES OR CONDITIONS OF ANY
@@ -174,12 +175,9 @@
     std::atomic<int32_t> _target_bucket_index;
     // ConcurrentQueue is a lock-free queue to capture keys
     moodycamel::ConcurrentQueue<std::pair<dsn::blob, uint64_t>> _capture_key_queue;
-<<<<<<< HEAD
     const uint32_t _hash_bucket_num;
-=======
 
     friend class fine_collector_test;
->>>>>>> 737d2eff
 };
 
 } // namespace server
