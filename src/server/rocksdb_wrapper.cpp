/*
 * Licensed to the Apache Software Foundation (ASF) under one
 * or more contributor license agreements.  See the NOTICE file
 * distributed with this work for additional information
 * regarding copyright ownership.  The ASF licenses this file
 * to you under the Apache License, Version 2.0 (the
 * "License"); you may not use this file except in compliance
 * with the License.  You may obtain a copy of the License at
 *
 *   http://www.apache.org/licenses/LICENSE-2.0
 *
 * Unless required by applicable law or agreed to in writing,
 * software distributed under the License is distributed on an
 * "AS IS" BASIS, WITHOUT WARRANTIES OR CONDITIONS OF ANY
 * KIND, either express or implied.  See the License for the
 * specific language governing permissions and limitations
 * under the License.
 */

#include "rocksdb_wrapper.h"

#include <dsn/utility/fail_point.h>
#include <rocksdb/db.h>
#include "pegasus_write_service_impl.h"
#include "base/pegasus_value_schema.h"

namespace pegasus {
namespace server {

rocksdb_wrapper::rocksdb_wrapper(pegasus_server_impl *server)
    : replica_base(server),
      _db(server->_db),
      _rd_opts(server->_data_cf_rd_opts),
      _meta_cf(server->_meta_cf),
      _pegasus_data_version(server->_pegasus_data_version),
      _pfc_recent_expire_count(server->_pfc_recent_expire_count),
      _default_ttl(0)
{
    _write_batch = dsn::make_unique<rocksdb::WriteBatch>();
    _value_generator = dsn::make_unique<pegasus_value_generator>();

    _wt_opts = dsn::make_unique<rocksdb::WriteOptions>();
    // disable write ahead logging as replication handles logging instead now
    _wt_opts->disableWAL = true;
}

int rocksdb_wrapper::get(dsn::string_view raw_key, /*out*/ db_get_context *ctx)
{
    FAIL_POINT_INJECT_F("db_get", [](dsn::string_view) -> int { return FAIL_DB_GET; });

    rocksdb::Status s = _db->Get(_rd_opts, utils::to_rocksdb_slice(raw_key), &(ctx->raw_value));
    if (dsn_likely(s.ok())) {
        // success
        ctx->found = true;
        ctx->expire_ts = pegasus_extract_expire_ts(_pegasus_data_version, ctx->raw_value);
        if (check_if_ts_expired(utils::epoch_now(), ctx->expire_ts)) {
            ctx->expired = true;
            _pfc_recent_expire_count->increment();
        }
        return rocksdb::Status::kOk;
    } else if (s.IsNotFound()) {
        // NotFound is an acceptable error
        ctx->found = false;
        return rocksdb::Status::kOk;
    }

    dsn::blob hash_key, sort_key;
    pegasus_restore_key(dsn::blob(raw_key.data(), 0, raw_key.size()), hash_key, sort_key);
    derror_rocksdb("Get",
                   s.ToString(),
                   "hash_key: {}, sort_key: {}",
                   utils::c_escape_string(hash_key),
                   utils::c_escape_string(sort_key));
    return s.code();
}

int rocksdb_wrapper::write_batch_put(int64_t decree,
                                     dsn::string_view raw_key,
                                     dsn::string_view value,
                                     uint32_t expire_sec)
{
    return write_batch_put_ctx(db_write_context::empty(decree), raw_key, value, expire_sec);
}

int rocksdb_wrapper::write_batch_put_ctx(const db_write_context &ctx,
                                         dsn::string_view raw_key,
                                         dsn::string_view value,
                                         uint32_t expire_sec)
{
    FAIL_POINT_INJECT_F("db_write_batch_put",
                        [](dsn::string_view) -> int { return FAIL_DB_WRITE_BATCH_PUT; });

    uint64_t new_timetag = ctx.remote_timetag;
    if (!ctx.is_duplicated_write()) { // local write
        new_timetag = generate_timetag(ctx.timestamp, get_cluster_id_if_exists(), false);
    }

    if (ctx.verify_timetag &&         // needs read-before-write
        _pegasus_data_version >= 1 && // data version 0 doesn't support timetag.
        !raw_key.empty()) {           // not an empty write

        db_get_context get_ctx;
        int err = get(raw_key, &get_ctx);
        if (dsn_unlikely(err != 0)) {
            return err;
        }
        // if record exists and is not expired.
        if (get_ctx.found && !get_ctx.expired) {
            uint64_t local_timetag =
                pegasus_extract_timetag(_pegasus_data_version, get_ctx.raw_value);

            if (local_timetag >= new_timetag) {
                // ignore this stale update with lower timetag,
                // and write an empty record instead
                raw_key = value = dsn::string_view();
            }
        }
    }

    rocksdb::Slice skey = utils::to_rocksdb_slice(raw_key);
    rocksdb::SliceParts skey_parts(&skey, 1);
    rocksdb::SliceParts svalue = _value_generator->generate_value(
        _pegasus_data_version, value, db_expire_ts(expire_sec), new_timetag);
    rocksdb::Status s = _write_batch->Put(skey_parts, svalue);
    if (dsn_unlikely(!s.ok())) {
        ::dsn::blob hash_key, sort_key;
        pegasus_restore_key(::dsn::blob(raw_key.data(), 0, raw_key.size()), hash_key, sort_key);
        derror_rocksdb("WriteBatchPut",
                       s.ToString(),
                       "decree: {}, hash_key: {}, sort_key: {}, expire_ts: {}",
                       ctx.decree,
                       utils::c_escape_string(hash_key),
                       utils::c_escape_string(sort_key),
                       expire_sec);
    }
    return s.code();
}

int rocksdb_wrapper::write(int64_t decree)
{
    dassert(_write_batch->Count() != 0, "the number of updates in the batch is 0");

    FAIL_POINT_INJECT_F("db_write", [](dsn::string_view) -> int { return FAIL_DB_WRITE; });

    rocksdb::Status status =
        _write_batch->Put(_meta_cf, meta_store::LAST_FLUSHED_DECREE, std::to_string(decree));
    if (dsn_unlikely(!status.ok())) {
        derror_rocksdb("Write",
                       status.ToString(),
                       "put decree of meta cf into batch error, decree: {}",
                       decree);
        return status.code();
    }

    status = _db->Write(*_wt_opts, _write_batch.get());
    if (dsn_unlikely(!status.ok())) {
        derror_rocksdb("Write", status.ToString(), "write rocksdb error, decree: {}", decree);
    }
    return status.code();
}

int rocksdb_wrapper::write_batch_delete(int64_t decree, dsn::string_view raw_key)
{
    FAIL_POINT_INJECT_F("db_write_batch_delete",
                        [](dsn::string_view) -> int { return FAIL_DB_WRITE_BATCH_DELETE; });

    rocksdb::Status s = _write_batch->Delete(utils::to_rocksdb_slice(raw_key));
    if (dsn_unlikely(!s.ok())) {
        dsn::blob hash_key, sort_key;
        pegasus_restore_key(dsn::blob(raw_key.data(), 0, raw_key.size()), hash_key, sort_key);
        derror_rocksdb("write_batch_delete",
                       s.ToString(),
                       "decree: {}, hash_key: {}, sort_key: {}",
                       decree,
                       utils::c_escape_string(hash_key),
                       utils::c_escape_string(sort_key));
    }
    return s.code();
}

void rocksdb_wrapper::clear_up_write_batch() { _write_batch->Clear(); }

int rocksdb_wrapper::ingestion_files(int64_t decree,
                                     const std::vector<std::string> &sst_file_list,
                                     bool ingest_behind)
{
    rocksdb::IngestExternalFileOptions ifo;
<<<<<<< HEAD
    ifo.ingest_behind = ingest_behind;
=======
    ifo.move_files = true;
>>>>>>> 3fb75053
    rocksdb::Status s = _db->IngestExternalFile(sst_file_list, ifo);
    if (dsn_unlikely(!s.ok())) {
        derror_rocksdb("IngestExternalFile", s.ToString(), "decree = {}", decree);
    } else {
        ddebug_rocksdb("IngestExternalFile", "Ingest files succeed, decree = {}", decree);
    }
    return s.code();
}

void rocksdb_wrapper::set_default_ttl(uint32_t ttl)
{
    if (_default_ttl != ttl) {
        _default_ttl = ttl;
        ddebug_replica("update _default_ttl to {}", ttl);
    }
}

uint32_t rocksdb_wrapper::db_expire_ts(uint32_t expire_ts)
{
    // use '_default_ttl' when ttl is not set for this write operation.
    if (_default_ttl != 0 && expire_ts == 0) {
        return utils::epoch_now() + _default_ttl;
    }

    return expire_ts;
}
} // namespace server
} // namespace pegasus<|MERGE_RESOLUTION|>--- conflicted
+++ resolved
@@ -185,11 +185,8 @@
                                      bool ingest_behind)
 {
     rocksdb::IngestExternalFileOptions ifo;
-<<<<<<< HEAD
+    ifo.move_files = true;
     ifo.ingest_behind = ingest_behind;
-=======
-    ifo.move_files = true;
->>>>>>> 3fb75053
     rocksdb::Status s = _db->IngestExternalFile(sst_file_list, ifo);
     if (dsn_unlikely(!s.ok())) {
         derror_rocksdb("IngestExternalFile", s.ToString(), "decree = {}", decree);
