// Copyright (c) 2017, Xiaomi, Inc.  All rights reserved.
// This source code is licensed under the Apache License Version 2.0, which
// can be found in the LICENSE file in the root directory of this source tree.

#pragma once

#include <dsn/tool-api/task_tracker.h>
#include <dsn/dist/replication.h>
#include <dsn/dist/replication/replication_other_types.h>
#include <dsn/perf_counter/perf_counter_wrapper.h>

#include <stdlib.h>
#include <signal.h>
#include <unistd.h>
#include <evhttp.h>
#include <event2/event.h>
#include <event2/http.h>
#include <event2/bufferevent.h>

#include "../shell/commands.h"
#include "table_hotspot_policy.h"

namespace pegasus {
namespace server {

class result_writer;

class info_collector
{
public:
    struct app_stat_counters
    {
        double convert_to_1M_ratio(double hit, double total)
        {
            return std::abs(total) < 1e-6 ? 0 : hit / total * 1e6;
        }

        void set(const row_data &row_stats)
        {
<<<<<<< HEAD
            get_qps->set(row_stats.get_qps);
            multi_get_qps->set(row_stats.multi_get_qps);
            put_qps->set(row_stats.put_qps);
            multi_put_qps->set(row_stats.multi_put_qps);
            remove_qps->set(row_stats.remove_qps);
            multi_remove_qps->set(row_stats.multi_remove_qps);
            incr_qps->set(row_stats.incr_qps);
            check_and_set_qps->set(row_stats.check_and_set_qps);
            check_and_mutate_qps->set(row_stats.check_and_mutate_qps);
            scan_qps->set(row_stats.scan_qps);
            recent_read_cu->set(row_stats.recent_read_cu);
            recent_write_cu->set(row_stats.recent_write_cu);
            recent_expire_count->set(row_stats.recent_expire_count);
            recent_filter_count->set(row_stats.recent_filter_count);
            recent_abnormal_count->set(row_stats.recent_abnormal_count);
            recent_write_throttling_delay_count->set(row_stats.recent_write_throttling_delay_count);
=======
            get_qps->set(row_stats.total_get_qps);
            multi_get_qps->set(row_stats.total_multi_get_qps);
            put_qps->set(row_stats.total_put_qps);
            multi_put_qps->set(row_stats.total_multi_put_qps);
            remove_qps->set(row_stats.total_remove_qps);
            multi_remove_qps->set(row_stats.total_multi_remove_qps);
            incr_qps->set(row_stats.total_incr_qps);
            check_and_set_qps->set(row_stats.total_check_and_set_qps);
            check_and_mutate_qps->set(row_stats.total_check_and_mutate_qps);
            scan_qps->set(row_stats.total_scan_qps);
            duplicate_qps->set(row_stats.total_duplicate_qps);
            dup_shipped_ops->set(row_stats.total_dup_shipped_ops);
            dup_failed_shipping_ops->set(row_stats.total_dup_failed_shipping_ops);
            recent_read_cu->set(row_stats.total_recent_read_cu);
            recent_write_cu->set(row_stats.total_recent_write_cu);
            recent_expire_count->set(row_stats.total_recent_expire_count);
            recent_filter_count->set(row_stats.total_recent_filter_count);
            recent_abnormal_count->set(row_stats.total_recent_abnormal_count);
            recent_write_throttling_delay_count->set(
                row_stats.total_recent_write_throttling_delay_count);
>>>>>>> b127bfb0
            recent_write_throttling_reject_count->set(
                row_stats.recent_write_throttling_reject_count);
            storage_mb->set(row_stats.storage_mb);
            storage_count->set(row_stats.storage_count);
            rdb_block_cache_hit_rate->set(convert_to_1M_ratio(
                row_stats.rdb_block_cache_hit_count, row_stats.rdb_block_cache_total_count));
            rdb_index_and_filter_blocks_mem_usage->set(
                row_stats.rdb_index_and_filter_blocks_mem_usage);
            rdb_memtable_mem_usage->set(row_stats.rdb_memtable_mem_usage);
            rdb_estimate_num_keys->set(row_stats.rdb_estimate_num_keys);
            rdb_bf_seek_negatives_rate->set(
                convert_to_1M_ratio(row_stats.rdb_bf_seek_negatives, row_stats.rdb_bf_seek_total));
            rdb_bf_point_negatives_rate->set(convert_to_1M_ratio(
                row_stats.rdb_bf_point_negatives,
                row_stats.rdb_bf_point_negatives + row_stats.rdb_bf_point_positive_total));
            rdb_bf_point_false_positive_rate->set(convert_to_1M_ratio(
                row_stats.rdb_bf_point_positive_total - row_stats.rdb_bf_point_positive_true,
                (row_stats.rdb_bf_point_positive_total - row_stats.rdb_bf_point_positive_true) +
                    row_stats.rdb_bf_point_negatives));
            read_qps->set(row_stats.get_total_read_qps());
            write_qps->set(row_stats.get_total_write_qps());
            backup_request_qps->set(row_stats.backup_request_qps);
            get_bytes->set(row_stats.get_bytes);
            multi_get_bytes->set(row_stats.multi_get_bytes);
            scan_bytes->set(row_stats.scan_bytes);
            put_bytes->set(row_stats.put_bytes);
            multi_put_bytes->set(row_stats.multi_put_bytes);
            check_and_set_bytes->set(row_stats.check_and_set_bytes);
            check_and_mutate_bytes->set(row_stats.check_and_mutate_bytes);
            read_bytes->set(row_stats.get_total_read_bytes());
            write_bytes->set(row_stats.get_total_write_bytes());
        }

        ::dsn::perf_counter_wrapper get_qps;
        ::dsn::perf_counter_wrapper multi_get_qps;
        ::dsn::perf_counter_wrapper put_qps;
        ::dsn::perf_counter_wrapper multi_put_qps;
        ::dsn::perf_counter_wrapper remove_qps;
        ::dsn::perf_counter_wrapper multi_remove_qps;
        ::dsn::perf_counter_wrapper incr_qps;
        ::dsn::perf_counter_wrapper check_and_set_qps;
        ::dsn::perf_counter_wrapper check_and_mutate_qps;
        ::dsn::perf_counter_wrapper scan_qps;
        ::dsn::perf_counter_wrapper duplicate_qps;
        ::dsn::perf_counter_wrapper dup_shipped_ops;
        ::dsn::perf_counter_wrapper dup_failed_shipping_ops;
        ::dsn::perf_counter_wrapper recent_read_cu;
        ::dsn::perf_counter_wrapper recent_write_cu;
        ::dsn::perf_counter_wrapper recent_expire_count;
        ::dsn::perf_counter_wrapper recent_filter_count;
        ::dsn::perf_counter_wrapper recent_abnormal_count;
        ::dsn::perf_counter_wrapper recent_write_throttling_delay_count;
        ::dsn::perf_counter_wrapper recent_write_throttling_reject_count;
        ::dsn::perf_counter_wrapper storage_mb;
        ::dsn::perf_counter_wrapper storage_count;
        ::dsn::perf_counter_wrapper rdb_block_cache_hit_rate;
        ::dsn::perf_counter_wrapper rdb_block_cache_mem_usage;
        ::dsn::perf_counter_wrapper rdb_index_and_filter_blocks_mem_usage;
        ::dsn::perf_counter_wrapper rdb_memtable_mem_usage;
        ::dsn::perf_counter_wrapper rdb_estimate_num_keys;
        ::dsn::perf_counter_wrapper rdb_bf_seek_negatives_rate;
        ::dsn::perf_counter_wrapper rdb_bf_point_negatives_rate;
        ::dsn::perf_counter_wrapper rdb_bf_point_false_positive_rate;
        ::dsn::perf_counter_wrapper read_qps;
        ::dsn::perf_counter_wrapper write_qps;
        ::dsn::perf_counter_wrapper backup_request_qps;

        ::dsn::perf_counter_wrapper get_bytes;
        ::dsn::perf_counter_wrapper multi_get_bytes;
        ::dsn::perf_counter_wrapper scan_bytes;
        ::dsn::perf_counter_wrapper put_bytes;
        ::dsn::perf_counter_wrapper multi_put_bytes;
        ::dsn::perf_counter_wrapper check_and_set_bytes;
        ::dsn::perf_counter_wrapper check_and_mutate_bytes;
        ::dsn::perf_counter_wrapper read_bytes;
        ::dsn::perf_counter_wrapper write_bytes;
    };

    info_collector();
    ~info_collector();

    void start();
    void stop();

    void on_app_stat();
    app_stat_counters *get_app_counters(const std::string &app_name);

    void on_capacity_unit_stat(int remaining_retry_count);
    bool has_capacity_unit_updated(const std::string &node_address, const std::string &timestamp);

    void on_storage_size_stat(int remaining_retry_count);

private:
    dsn::task_tracker _tracker;
    ::dsn::rpc_address _meta_servers;
    std::string _cluster_name;
    shell_context _shell_context;
    uint32_t _app_stat_interval_seconds;
    ::dsn::task_ptr _app_stat_timer_task;
    ::dsn::utils::ex_lock_nr _app_stat_counter_lock;
    std::map<std::string, app_stat_counters *> _app_stat_counters;

    // app for recording usage statistics, including read/write capacity unit and storage size.
    std::string _usage_stat_app;
    // client to access server.
    pegasus_client *_client;
    // for writing cu stat result
    std::unique_ptr<result_writer> _result_writer;
    uint32_t _capacity_unit_fetch_interval_seconds;
    uint32_t _capacity_unit_retry_wait_seconds;
    uint32_t _capacity_unit_retry_max_count;
    ::dsn::task_ptr _capacity_unit_stat_timer_task;
    uint32_t _storage_size_fetch_interval_seconds;
    uint32_t _storage_size_retry_wait_seconds;
    uint32_t _storage_size_retry_max_count;
    std::string _hotspot_detect_algorithm;
    ::dsn::task_ptr _storage_size_stat_timer_task;
    ::dsn::utils::ex_lock_nr _capacity_unit_update_info_lock;
    // mapping 'node address' --> 'last updated timestamp'
    std::map<std::string, string> _capacity_unit_update_info;
    std::map<std::string, hotspot_calculator *> _hotspot_calculator_store;

    hotspot_calculator *get_hotspot_calculator(const std::string &app_name,
                                               const int partition_num);
};

} // namespace server
} // namespace pegasus<|MERGE_RESOLUTION|>--- conflicted
+++ resolved
@@ -37,7 +37,6 @@
 
         void set(const row_data &row_stats)
         {
-<<<<<<< HEAD
             get_qps->set(row_stats.get_qps);
             multi_get_qps->set(row_stats.multi_get_qps);
             put_qps->set(row_stats.put_qps);
@@ -54,28 +53,26 @@
             recent_filter_count->set(row_stats.recent_filter_count);
             recent_abnormal_count->set(row_stats.recent_abnormal_count);
             recent_write_throttling_delay_count->set(row_stats.recent_write_throttling_delay_count);
-=======
-            get_qps->set(row_stats.total_get_qps);
-            multi_get_qps->set(row_stats.total_multi_get_qps);
-            put_qps->set(row_stats.total_put_qps);
-            multi_put_qps->set(row_stats.total_multi_put_qps);
-            remove_qps->set(row_stats.total_remove_qps);
-            multi_remove_qps->set(row_stats.total_multi_remove_qps);
-            incr_qps->set(row_stats.total_incr_qps);
-            check_and_set_qps->set(row_stats.total_check_and_set_qps);
-            check_and_mutate_qps->set(row_stats.total_check_and_mutate_qps);
-            scan_qps->set(row_stats.total_scan_qps);
-            duplicate_qps->set(row_stats.total_duplicate_qps);
-            dup_shipped_ops->set(row_stats.total_dup_shipped_ops);
-            dup_failed_shipping_ops->set(row_stats.total_dup_failed_shipping_ops);
-            recent_read_cu->set(row_stats.total_recent_read_cu);
-            recent_write_cu->set(row_stats.total_recent_write_cu);
-            recent_expire_count->set(row_stats.total_recent_expire_count);
-            recent_filter_count->set(row_stats.total_recent_filter_count);
-            recent_abnormal_count->set(row_stats.total_recent_abnormal_count);
+            get_qps->set(row_stats.get_qps);
+            multi_get_qps->set(row_stats.multi_get_qps);
+            put_qps->set(row_stats.put_qps);
+            multi_put_qps->set(row_stats.multi_put_qps);
+            remove_qps->set(row_stats.remove_qps);
+            multi_remove_qps->set(row_stats.multi_remove_qps);
+            incr_qps->set(row_stats.incr_qps);
+            check_and_set_qps->set(row_stats.check_and_set_qps);
+            check_and_mutate_qps->set(row_stats.check_and_mutate_qps);
+            scan_qps->set(row_stats.scan_qps);
+            duplicate_qps->set(row_stats.duplicate_qps);
+            dup_shipped_ops->set(row_stats.dup_shipped_ops);
+            dup_failed_shipping_ops->set(row_stats.dup_failed_shipping_ops);
+            recent_read_cu->set(row_stats.recent_read_cu);
+            recent_write_cu->set(row_stats.recent_write_cu);
+            recent_expire_count->set(row_stats.recent_expire_count);
+            recent_filter_count->set(row_stats.recent_filter_count);
+            recent_abnormal_count->set(row_stats.recent_abnormal_count);
             recent_write_throttling_delay_count->set(
-                row_stats.total_recent_write_throttling_delay_count);
->>>>>>> b127bfb0
+                row_stats.recent_write_throttling_delay_count);
             recent_write_throttling_reject_count->set(
                 row_stats.recent_write_throttling_reject_count);
             storage_mb->set(row_stats.storage_mb);
@@ -132,7 +129,6 @@
         ::dsn::perf_counter_wrapper storage_mb;
         ::dsn::perf_counter_wrapper storage_count;
         ::dsn::perf_counter_wrapper rdb_block_cache_hit_rate;
-        ::dsn::perf_counter_wrapper rdb_block_cache_mem_usage;
         ::dsn::perf_counter_wrapper rdb_index_and_filter_blocks_mem_usage;
         ::dsn::perf_counter_wrapper rdb_memtable_mem_usage;
         ::dsn::perf_counter_wrapper rdb_estimate_num_keys;
