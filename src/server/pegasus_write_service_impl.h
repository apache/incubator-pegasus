// Copyright (c) 2017, Xiaomi, Inc.  All rights reserved.
// This source code is licensed under the Apache License Version 2.0, which
// can be found in the LICENSE file in the root directory of this source tree.

#pragma once

#include "pegasus_write_service.h"
#include "pegasus_server_impl.h"
#include "logging_utils.h"

#include "base/pegasus_key_schema.h"

#include <dsn/utility/fail_point.h>
#include <dsn/utility/string_conv.h>

namespace pegasus {
namespace server {

/// internal error codes used for fail injection
static constexpr int FAIL_DB_WRITE_BATCH_PUT = -101;
static constexpr int FAIL_DB_WRITE_BATCH_DELETE = -102;
static constexpr int FAIL_DB_WRITE = -103;
static constexpr int FAIL_DB_GET = -104;

class pegasus_write_service::impl : public dsn::replication::replica_base
{
public:
    explicit impl(pegasus_server_impl *server)
        : replica_base(*server),
          _primary_address(server->_primary_address),
          _value_schema_version(server->_value_schema_version),
          _verify_timetag(false),
          _db(server->_db),
          _wt_opts(server->_wt_opts),
          _rd_opts(server->_rd_opts),
          _default_ttl(0),
          _pfc_recent_expire_count(server->_pfc_recent_expire_count)
    {
        const_cast<bool &>(_verify_timetag) = dsn_config_get_value_bool(
            "pegasus.server", "verify_timetag", false, "verify_timetag, default false");
    }

    int empty_put(int64_t decree)
    {
        int err = db_write_batch_put(decree, dsn::string_view(), dsn::string_view(), 0);
        if (err) {
            clear_up_batch_states(decree, err);
            return err;
        }

        err = db_write(decree);

        clear_up_batch_states(decree, err);
        return err;
    }

    int multi_put(const db_write_context &ctx,
                  const dsn::apps::multi_put_request &update,
                  dsn::apps::update_response &resp)
    {
        resp.app_id = get_gpid().get_app_id();
        resp.partition_index = get_gpid().get_partition_index();
        resp.decree = ctx.decree;
        resp.server = _primary_address;

        if (update.kvs.empty()) {
            derror_replica("invalid argument for multi_put: decree = {}, error = {}",
                           ctx.decree,
                           "request.kvs is empty");
            resp.error = rocksdb::Status::kInvalidArgument;
            // we should write empty record to update rocksdb's last flushed decree
            return empty_put(ctx.decree);
        }

        for (auto &kv : update.kvs) {
            resp.error = db_write_batch_put_ctx(ctx,
                                                composite_raw_key(update.hash_key, kv.key),
                                                kv.value,
                                                static_cast<uint32_t>(update.expire_ts_seconds));
            if (resp.error) {
                clear_up_batch_states(ctx.decree, resp.error);
                return resp.error;
            }
        }

        resp.error = db_write(ctx.decree);

        clear_up_batch_states(ctx.decree, resp.error);
        return resp.error;
    }

    int multi_remove(int64_t decree,
                     const dsn::apps::multi_remove_request &update,
                     dsn::apps::multi_remove_response &resp)
    {
        resp.app_id = get_gpid().get_app_id();
        resp.partition_index = get_gpid().get_partition_index();
        resp.decree = decree;
        resp.server = _primary_address;

        if (update.sort_keys.empty()) {
            derror_replica("invalid argument for multi_remove: decree = {}, error = {}",
                           decree,
                           "request.sort_keys is empty");
            resp.error = rocksdb::Status::kInvalidArgument;
            // we should write empty record to update rocksdb's last flushed decree
            return empty_put(decree);
        }

        for (auto &sort_key : update.sort_keys) {
            resp.error =
                db_write_batch_delete(decree, composite_raw_key(update.hash_key, sort_key));
            if (resp.error) {
                clear_up_batch_states(decree, resp.error);
                return resp.error;
            }
        }

        resp.error = db_write(decree);
        if (resp.error == 0) {
            resp.count = update.sort_keys.size();
        }

        clear_up_batch_states(decree, resp.error);
        return resp.error;
    }

    int incr(int64_t decree, const dsn::apps::incr_request &update, dsn::apps::incr_response &resp)
    {
        resp.app_id = get_gpid().get_app_id();
        resp.partition_index = get_gpid().get_partition_index();
        resp.decree = decree;
        resp.server = _primary_address;

        rocksdb::Slice raw_key(update.key.data(), update.key.length());
        std::string raw_value;
        int64_t new_value = 0;
        uint32_t new_expire_ts = 0;
        rocksdb::Status s = _db->Get(_rd_opts, raw_key, &raw_value);
        if (s.ok()) {
            uint32_t old_expire_ts = pegasus_extract_expire_ts(_value_schema_version, raw_value);
            if (check_if_ts_expired(utils::epoch_now(), old_expire_ts)) {
                // ttl timeout, set to 0 before increment
                _pfc_recent_expire_count->increment();
                new_value = update.increment;
                new_expire_ts = update.expire_ts_seconds > 0 ? update.expire_ts_seconds : 0;
            } else {
                ::dsn::blob old_value;
                pegasus_extract_user_data(_value_schema_version, std::move(raw_value), old_value);
                if (old_value.length() == 0) {
                    // empty old value, set to 0 before increment
                    new_value = update.increment;
                } else {
                    int64_t old_value_int;
                    if (!dsn::buf2int64(old_value, old_value_int)) {
                        // invalid old value
                        derror_replica("incr failed: decree = {}, error = "
                                       "old value \"{}\" is not an integer or out of range",
                                       decree,
                                       utils::c_escape_string(old_value));
                        resp.error = rocksdb::Status::kInvalidArgument;
                        // we should write empty record to update rocksdb's last flushed decree
                        return empty_put(decree);
                    }
                    new_value = old_value_int + update.increment;
                    if ((update.increment > 0 && new_value < old_value_int) ||
                        (update.increment < 0 && new_value > old_value_int)) {
                        // new value is out of range, return old value by 'new_value'
                        derror_replica("incr failed: decree = {}, error = "
                                       "new value is out of range, old_value = {}, increment = {}",
                                       decree,
                                       old_value_int,
                                       update.increment);
                        resp.error = rocksdb::Status::kInvalidArgument;
                        resp.new_value = old_value_int;
                        // we should write empty record to update rocksdb's last flushed decree
                        return empty_put(decree);
                    }
                }
                // set new ttl
                if (update.expire_ts_seconds == 0)
                    new_expire_ts = old_expire_ts;
                else if (update.expire_ts_seconds < 0)
                    new_expire_ts = 0;
                else // update.expire_ts_seconds > 0
                    new_expire_ts = update.expire_ts_seconds;
            }
        } else if (s.IsNotFound()) {
            // old value is not found, set to 0 before increment
            new_value = update.increment;
            new_expire_ts = update.expire_ts_seconds > 0 ? update.expire_ts_seconds : 0;
        } else {
            // read old value failed
            ::dsn::blob hash_key, sort_key;
            pegasus_restore_key(::dsn::blob(raw_key.data(), 0, raw_key.size()), hash_key, sort_key);
            derror_rocksdb("Get for Incr",
                           s.ToString(),
                           "decree: {}, hash_key: {}, sort_key: {}",
                           decree,
                           utils::c_escape_string(hash_key),
                           utils::c_escape_string(sort_key));
            resp.error = s.code();
            return resp.error;
        }

        resp.error =
            db_write_batch_put(decree, update.key, std::to_string(new_value), new_expire_ts);
        if (resp.error) {
            clear_up_batch_states(decree, resp.error);
            return resp.error;
        }

        resp.error = db_write(decree);
        if (resp.error == 0) {
            resp.new_value = new_value;
        }

        clear_up_batch_states(decree, resp.error);
        return resp.error;
    }

    int check_and_set(int64_t decree,
                      const dsn::apps::check_and_set_request &update,
                      dsn::apps::check_and_set_response &resp)
    {
        resp.app_id = get_gpid().get_app_id();
        resp.partition_index = get_gpid().get_partition_index();
        resp.decree = decree;
        resp.server = _primary_address;

        if (!is_check_type_supported(update.check_type)) {
            derror_replica("invalid argument for check_and_set: decree = {}, error = {}",
                           decree,
                           "check type {} not supported",
                           update.check_type);
            resp.error = rocksdb::Status::kInvalidArgument;
            // we should write empty record to update rocksdb's last flushed decree
            return empty_put(decree);
        }

        ::dsn::blob check_key;
        pegasus_generate_key(check_key, update.hash_key, update.check_sort_key);
        rocksdb::Slice check_raw_key(check_key.data(), check_key.length());
        std::string check_raw_value;
        rocksdb::Status check_status = _db->Get(_rd_opts, check_raw_key, &check_raw_value);
        if (check_status.ok()) {
            // read check value succeed
            if (check_if_record_expired(
                    _value_schema_version, utils::epoch_now(), check_raw_value)) {
                // check value ttl timeout
                _pfc_recent_expire_count->increment();
                check_status = rocksdb::Status::NotFound();
            }
        } else if (!check_status.IsNotFound()) {
            // read check value failed
            derror_rocksdb("GetCheckValue for CheckAndSet",
                           check_status.ToString(),
                           "decree: {}, hash_key: {}, check_sort_key: {}",
                           decree,
                           utils::c_escape_string(update.hash_key),
                           utils::c_escape_string(update.check_sort_key));
            resp.error = check_status.code();
            return resp.error;
        }
        dassert_f(check_status.ok() || check_status.IsNotFound(),
                  "status = %s",
                  check_status.ToString().c_str());

        ::dsn::blob check_value;
        if (check_status.ok()) {
            pegasus_extract_user_data(
                _value_schema_version, std::move(check_raw_value), check_value);
        }

        if (update.return_check_value) {
            resp.check_value_returned = true;
            if (check_status.ok()) {
                resp.check_value_exist = true;
                resp.check_value = check_value;
            }
        }

        bool invalid_argument = false;
        bool passed = validate_check(decree,
                                     update.check_type,
                                     update.check_operand,
                                     check_status.ok(),
                                     check_value,
                                     invalid_argument);

        if (passed) {
            // check passed, write new value
            ::dsn::blob set_key;
            if (update.set_diff_sort_key) {
                pegasus_generate_key(set_key, update.hash_key, update.set_sort_key);
            } else {
                set_key = check_key;
            }
            resp.error = db_write_batch_put(decree,
                                            set_key,
                                            update.set_value,
                                            static_cast<uint32_t>(update.set_expire_ts_seconds));
        } else {
            // check not passed, write empty record to update rocksdb's last flushed decree
            resp.error = db_write_batch_put(decree, dsn::string_view(), dsn::string_view(), 0);
        }
        if (resp.error) {
            clear_up_batch_states(decree, resp.error);
            return resp.error;
        }

        resp.error = db_write(decree);
        if (resp.error) {
            clear_up_batch_states(decree, resp.error);
            return resp.error;
        }

        if (!passed) {
            // check not passed, return proper error code to user
            resp.error =
                invalid_argument ? rocksdb::Status::kInvalidArgument : rocksdb::Status::kTryAgain;
        }

        clear_up_batch_states(decree, resp.error);
        return 0;
    }

    int check_and_mutate(int64_t decree,
                         const dsn::apps::check_and_mutate_request &update,
                         dsn::apps::check_and_mutate_response &resp)
    {
        resp.app_id = get_gpid().get_app_id();
        resp.partition_index = get_gpid().get_partition_index();
        resp.decree = decree;
        resp.server = _primary_address;

        if (update.mutate_list.empty()) {
            derror_replica("invalid argument for check_and_mutate: decree = {}, error = {}",
                           decree,
                           "mutate list is empty");
            resp.error = rocksdb::Status::kInvalidArgument;
            // we should write empty record to update rocksdb's last flushed decree
            return empty_put(decree);
        }

        for (int i = 0; i < update.mutate_list.size(); ++i) {
            auto &mu = update.mutate_list[i];
            if (mu.operation != ::dsn::apps::mutate_operation::MO_PUT &&
                mu.operation != ::dsn::apps::mutate_operation::MO_DELETE) {
                derror_replica("invalid argument for check_and_mutate: decree = {}, error = "
                               "mutation[{}] uses invalid operation {}",
                               decree,
                               i,
                               mu.operation);
                resp.error = rocksdb::Status::kInvalidArgument;
                // we should write empty record to update rocksdb's last flushed decree
                return empty_put(decree);
            }
        }

        if (!is_check_type_supported(update.check_type)) {
            derror_replica("invalid argument for check_and_mutate: decree = {}, error = {}",
                           decree,
                           "check type {} not supported",
                           update.check_type);
            resp.error = rocksdb::Status::kInvalidArgument;
            // we should write empty record to update rocksdb's last flushed decree
            return empty_put(decree);
        }

        ::dsn::blob check_key;
        pegasus_generate_key(check_key, update.hash_key, update.check_sort_key);
        rocksdb::Slice check_raw_key(check_key.data(), check_key.length());
        std::string check_raw_value;
        rocksdb::Status check_status = _db->Get(_rd_opts, check_raw_key, &check_raw_value);
        if (check_status.ok()) {
            // read check value succeed
            if (check_if_record_expired(
                    _value_schema_version, utils::epoch_now(), check_raw_value)) {
                // check value ttl timeout
                _pfc_recent_expire_count->increment();
                check_status = rocksdb::Status::NotFound();
            }
        } else if (!check_status.IsNotFound()) {
            // read check value failed
            derror_rocksdb("GetCheckValue for CheckAndMutate",
                           check_status.ToString(),
                           "decree: {}, hash_key: {}, check_sort_key: {}",
                           decree,
                           utils::c_escape_string(update.hash_key),
                           utils::c_escape_string(update.check_sort_key));
            resp.error = check_status.code();
            return resp.error;
        }
        dassert_f(check_status.ok() || check_status.IsNotFound(),
                  "status = %s",
                  check_status.ToString().c_str());

        ::dsn::blob check_value;
        if (check_status.ok()) {
            pegasus_extract_user_data(
                _value_schema_version, std::move(check_raw_value), check_value);
        }

        if (update.return_check_value) {
            resp.check_value_returned = true;
            if (check_status.ok()) {
                resp.check_value_exist = true;
                resp.check_value = check_value;
            }
        }

        bool invalid_argument = false;
        bool passed = validate_check(decree,
                                     update.check_type,
                                     update.check_operand,
                                     check_status.ok(),
                                     check_value,
                                     invalid_argument);

        if (passed) {
            for (auto &m : update.mutate_list) {
                ::dsn::blob key;
                pegasus_generate_key(key, update.hash_key, m.sort_key);
                if (m.operation == ::dsn::apps::mutate_operation::MO_PUT) {
                    resp.error = db_write_batch_put(
                        decree, key, m.value, static_cast<uint32_t>(m.set_expire_ts_seconds));
                } else {
                    dassert_f(m.operation == ::dsn::apps::mutate_operation::MO_DELETE,
                              "m.operation = %d",
                              m.operation);
                    resp.error = db_write_batch_delete(decree, key);
                }

                // in case of failure, cancel mutations
                if (resp.error)
                    break;
            }
        } else {
            // check not passed, write empty record to update rocksdb's last flushed decree
            resp.error = db_write_batch_put(decree, dsn::string_view(), dsn::string_view(), 0);
        }

        if (resp.error) {
            clear_up_batch_states(decree, resp.error);
            return resp.error;
        }

        resp.error = db_write(decree);
        if (resp.error) {
            clear_up_batch_states(decree, resp.error);
            return resp.error;
        }

        if (!passed) {
            // check not passed, return proper error code to user
            resp.error =
                invalid_argument ? rocksdb::Status::kInvalidArgument : rocksdb::Status::kTryAgain;
        }

        clear_up_batch_states(decree, resp.error);
        return 0;
    }

    /// For batch write.

    int batch_put(const db_write_context &ctx,
                  const dsn::apps::update_request &update,
                  dsn::apps::update_response &resp)
    {
        resp.error = db_write_batch_put_ctx(
            ctx, update.key, update.value, static_cast<uint32_t>(update.expire_ts_seconds));
        _update_responses.emplace_back(&resp);
        return resp.error;
    }

    int batch_remove(int64_t decree, const dsn::blob &key, dsn::apps::update_response &resp)
    {
        resp.error = db_write_batch_delete(decree, key);
        _update_responses.emplace_back(&resp);
        return resp.error;
    }

    int batch_commit(int64_t decree)
    {
        int err = db_write(decree);
        clear_up_batch_states(decree, err);
        return err;
    }

    void batch_abort(int64_t decree, int err) { clear_up_batch_states(decree, err); }

    void set_default_ttl(uint32_t ttl)
    {
        if (_default_ttl != ttl) {
            _default_ttl = ttl;
            ddebug_replica("update _default_ttl to {}.", ttl);
        }
    }

private:
    // Each of the duplicated update has a timetag (call it `remote_timetag`) that's used
    // to keep consistency between remote cluster and local cluster.
    // Before applying the update, if the record on storage has a larger timetag than
    // the `remote_timetag`, the request will be ignored, otherwise it will be applied
    // using the *new* timetag generated by local cluster.

    int db_write_batch_put(int64_t decree,
                           dsn::string_view raw_key,
                           dsn::string_view value,
                           uint32_t expire_sec)
    {
        return db_write_batch_put_ctx(db_write_context::empty(decree), raw_key, value, expire_sec);
    }

    int db_write_batch_put_ctx(const db_write_context &ctx,
                               dsn::string_view raw_key,
                               dsn::string_view value,
                               uint32_t expire_sec)
    {
        FAIL_POINT_INJECT_F("db_write_batch_put",
                            [](dsn::string_view) -> int { return FAIL_DB_WRITE_BATCH_PUT; });

        // If pegasus server is configured to ignore timetag,
        // for every write the timetag is set to 0.
        uint64_t new_timetag = 0;

        // timetag == 0 if this is an empty write.
        if (_verify_timetag) {
            std::string raw_value;
            bool found, expired;
            uint32_t expire_ts;
            int err = db_get(raw_key, &raw_value, &found, &expire_ts, &expired);
            if (dsn_unlikely(err != 0)) {
                return err;
            }

            new_timetag = ctx.is_duplicated_write()
                              ? ctx.remote_timetag
                              : generate_timetag(ctx.timestamp, get_current_cluster_id(), false);

            // if record exists and is not expired.
            if (found && !expired) {
                uint64_t local_timetag = pegasus_extract_timetag(_value_schema_version, raw_value);

                if (ctx.is_duplicated_write()) {
                    if (local_timetag == new_timetag) {
                        /// ignore if this is a retry attempt from remote.
                        return 0;
                    }
                } else {
                    if (local_timetag == new_timetag) {
                        ::dsn::blob hash_key, sort_key;
                        pegasus_restore_key(
                            ::dsn::blob(raw_key.data(), 0, raw_key.size()), hash_key, sort_key);
                        dfatal_replica(
                            "timestamps are generated having the same value: [timetag:{}, "
                            "hash_key:{}, sort_key:{}]",
                            local_timetag,
                            utils::c_escape_string(hash_key),
                            utils::c_escape_string(sort_key));
                    }
                }

                if (local_timetag > new_timetag) {
                    ddebug_replica("ignored a stale update with lower timetag [new: "
                                   "{}, local: {}, from_remote: {}]",
                                   new_timetag,
                                   local_timetag,
                                   ctx.is_duplicated_write());
                    return 0;
                }
            }
        }

        rocksdb::Slice skey = utils::to_rocksdb_slice(raw_key);
        rocksdb::SliceParts skey_parts(&skey, 1);
        rocksdb::SliceParts svalue =
<<<<<<< HEAD
            _value_generator.generate_value(_value_schema_version, value, expire_sec, new_timetag);
=======
            _value_generator.generate_value(_value_schema_version, value, db_expire_ts(expire_sec));
>>>>>>> cae9b4bd
        rocksdb::Status s = _batch.Put(skey_parts, svalue);
        if (dsn_unlikely(!s.ok())) {
            ::dsn::blob hash_key, sort_key;
            pegasus_restore_key(::dsn::blob(raw_key.data(), 0, raw_key.size()), hash_key, sort_key);
            derror_rocksdb("WriteBatchPut",
                           s.ToString(),
                           "decree: {}, hash_key: {}, sort_key: {}, expire_ts: {}",
                           ctx.decree,
                           utils::c_escape_string(hash_key),
                           utils::c_escape_string(sort_key),
                           expire_sec);
        }
        return s.code();
    }

    int db_write_batch_delete(int64_t decree, dsn::string_view raw_key)
    {
        FAIL_POINT_INJECT_F("db_write_batch_delete",
                            [](dsn::string_view) -> int { return FAIL_DB_WRITE_BATCH_DELETE; });

        rocksdb::Status s = _batch.Delete(utils::to_rocksdb_slice(raw_key));
        if (dsn_unlikely(!s.ok())) {
            ::dsn::blob hash_key, sort_key;
            pegasus_restore_key(::dsn::blob(raw_key.data(), 0, raw_key.size()), hash_key, sort_key);
            derror_rocksdb("WriteBatchDelete",
                           s.ToString(),
                           "decree: {}, hash_key: {}, sort_key: {}",
                           decree,
                           utils::c_escape_string(hash_key),
                           utils::c_escape_string(sort_key));
        }
        return s.code();
    }

    // Apply the write batch into rocksdb.
    int db_write(int64_t decree)
    {
        dassert(_batch.Count() != 0, "");

        FAIL_POINT_INJECT_F("db_write", [](dsn::string_view) -> int { return FAIL_DB_WRITE; });

        _wt_opts.given_decree = static_cast<uint64_t>(decree);
        auto status = _db->Write(_wt_opts, &_batch);
        if (!status.ok()) {
            derror_rocksdb("Write", status.ToString(), "decree: {}", decree);
        }
        return status.code();
    }

    // The resulted `expire_ts` is -1 if record is expired.
    int db_get(dsn::string_view raw_key,
               /*out*/ std::string *raw_value,
               /*out*/ bool *found,
               /*out*/ uint32_t *expire_ts,
               /*out*/ bool *expired)
    {
        FAIL_POINT_INJECT_F("db_get", [](dsn::string_view) -> int { return FAIL_DB_GET; });

        *expired = false;
        rocksdb::Status s = _db->Get(_rd_opts, utils::to_rocksdb_slice(raw_key), raw_value);
        if (dsn_likely(s.ok())) {
            *found = true;
            *expire_ts = pegasus_extract_expire_ts(_value_schema_version, *raw_value);
            if (check_if_ts_expired(utils::epoch_now(), *expire_ts)) {
                *expired = true;
            }
            return 0;
        } else {
            *found = false;
            if (s.code() != rocksdb::Status::kNotFound) {
                ::dsn::blob hash_key, sort_key;
                pegasus_restore_key(
                    ::dsn::blob(raw_key.data(), 0, raw_key.size()), hash_key, sort_key);
                derror_rocksdb("Get",
                               s.ToString(),
                               "hash_key: {}, sort_key: {}",
                               utils::c_escape_string(hash_key),
                               utils::c_escape_string(sort_key));
                return s.code();
            } else {
                // NotFound is an acceptable error
                return 0;
            }
        }
    }

    void clear_up_batch_states(int64_t decree, int err)
    {
        if (!_update_responses.empty()) {
            dsn::apps::update_response resp;
            resp.error = err;
            resp.app_id = get_gpid().get_app_id();
            resp.partition_index = get_gpid().get_partition_index();
            resp.decree = decree;
            resp.server = _primary_address;
            for (dsn::apps::update_response *uresp : _update_responses) {
                *uresp = resp;
            }
            _update_responses.clear();
        }

        _batch.Clear();
    }

    dsn::blob composite_raw_key(dsn::string_view hash_key, dsn::string_view sort_key)
    {
        dsn::blob raw_key;
        pegasus_generate_key(raw_key, hash_key, sort_key);
        return raw_key;
    }

    // return true if the check type is supported
    bool is_check_type_supported(::dsn::apps::cas_check_type::type check_type)
    {
        return check_type >= ::dsn::apps::cas_check_type::CT_NO_CHECK &&
               check_type <= ::dsn::apps::cas_check_type::CT_VALUE_INT_GREATER;
    }

    // return true if check passed.
    // for int compare, if check operand or value are not valid integer, then return false,
    // and set out param `invalid_argument' to false.
    bool validate_check(int64_t decree,
                        ::dsn::apps::cas_check_type::type check_type,
                        const ::dsn::blob &check_operand,
                        bool value_exist,
                        const ::dsn::blob &value,
                        bool &invalid_argument)
    {
        invalid_argument = false;
        switch (check_type) {
        case ::dsn::apps::cas_check_type::CT_NO_CHECK:
            return true;
        case ::dsn::apps::cas_check_type::CT_VALUE_NOT_EXIST:
            return !value_exist;
        case ::dsn::apps::cas_check_type::CT_VALUE_NOT_EXIST_OR_EMPTY:
            return !value_exist || value.length() == 0;
        case ::dsn::apps::cas_check_type::CT_VALUE_EXIST:
            return value_exist;
        case ::dsn::apps::cas_check_type::CT_VALUE_NOT_EMPTY:
            return value_exist && value.length() != 0;
        case ::dsn::apps::cas_check_type::CT_VALUE_MATCH_ANYWHERE:
        case ::dsn::apps::cas_check_type::CT_VALUE_MATCH_PREFIX:
        case ::dsn::apps::cas_check_type::CT_VALUE_MATCH_POSTFIX: {
            if (!value_exist)
                return false;
            if (check_operand.length() == 0)
                return true;
            if (value.length() < check_operand.length())
                return false;
            if (check_type == ::dsn::apps::cas_check_type::CT_VALUE_MATCH_ANYWHERE) {
                return dsn::string_view(value).find(check_operand) != dsn::string_view::npos;
            } else if (check_type == ::dsn::apps::cas_check_type::CT_VALUE_MATCH_PREFIX) {
                return ::memcmp(value.data(), check_operand.data(), check_operand.length()) == 0;
            } else { // check_type == ::dsn::apps::cas_check_type::CT_VALUE_MATCH_POSTFIX
                return ::memcmp(value.data() + value.length() - check_operand.length(),
                                check_operand.data(),
                                check_operand.length()) == 0;
            }
        }
        case ::dsn::apps::cas_check_type::CT_VALUE_BYTES_LESS:
        case ::dsn::apps::cas_check_type::CT_VALUE_BYTES_LESS_OR_EQUAL:
        case ::dsn::apps::cas_check_type::CT_VALUE_BYTES_EQUAL:
        case ::dsn::apps::cas_check_type::CT_VALUE_BYTES_GREATER_OR_EQUAL:
        case ::dsn::apps::cas_check_type::CT_VALUE_BYTES_GREATER: {
            if (!value_exist)
                return false;
            int c = dsn::string_view(value).compare(dsn::string_view(check_operand));
            if (c < 0) {
                return check_type <= ::dsn::apps::cas_check_type::CT_VALUE_BYTES_LESS_OR_EQUAL;
            } else if (c == 0) {
                return check_type >= ::dsn::apps::cas_check_type::CT_VALUE_BYTES_LESS_OR_EQUAL &&
                       check_type <= ::dsn::apps::cas_check_type::CT_VALUE_BYTES_GREATER_OR_EQUAL;
            } else { // c > 0
                return check_type >= ::dsn::apps::cas_check_type::CT_VALUE_BYTES_GREATER_OR_EQUAL;
            }
        }
        case ::dsn::apps::cas_check_type::CT_VALUE_INT_LESS:
        case ::dsn::apps::cas_check_type::CT_VALUE_INT_LESS_OR_EQUAL:
        case ::dsn::apps::cas_check_type::CT_VALUE_INT_EQUAL:
        case ::dsn::apps::cas_check_type::CT_VALUE_INT_GREATER_OR_EQUAL:
        case ::dsn::apps::cas_check_type::CT_VALUE_INT_GREATER: {
            if (!value_exist)
                return false;
            int64_t check_value_int;
            if (!dsn::buf2int64(value, check_value_int)) {
                // invalid check value
                derror_replica("check failed: decree = {}, error = "
                               "check value \"{}\" is not an integer or out of range",
                               decree,
                               utils::c_escape_string(value));
                invalid_argument = true;
                return false;
            }
            int64_t check_operand_int;
            if (!dsn::buf2int64(check_operand, check_operand_int)) {
                // invalid check operand
                derror_replica("check failed: decree = {}, error = "
                               "check operand \"{}\" is not an integer or out of range",
                               decree,
                               utils::c_escape_string(check_operand));
                invalid_argument = true;
                return false;
            }
            if (check_value_int < check_operand_int) {
                return check_type <= ::dsn::apps::cas_check_type::CT_VALUE_INT_LESS_OR_EQUAL;
            } else if (check_value_int == check_operand_int) {
                return check_type >= ::dsn::apps::cas_check_type::CT_VALUE_INT_LESS_OR_EQUAL &&
                       check_type <= ::dsn::apps::cas_check_type::CT_VALUE_INT_GREATER_OR_EQUAL;
            } else { // check_value_int > check_operand_int
                return check_type >= ::dsn::apps::cas_check_type::CT_VALUE_INT_GREATER_OR_EQUAL;
            }
        }
        default:
            dassert(false, "unsupported check type: %d", check_type);
        }
        return false;
    }

    uint32_t db_expire_ts(uint32_t expire_ts)
    {
        // use '_default_ttl' when ttl is not set for this write operation.
        if (_default_ttl != 0 && expire_ts == 0) {
            return utils::epoch_now() + _default_ttl;
        }

        return expire_ts;
    }

private:
    friend class pegasus_write_service_test;
    friend class pegasus_server_write_test;

    const std::string _primary_address;
    const uint32_t _value_schema_version;
    const bool _verify_timetag;

    rocksdb::WriteBatch _batch;
    rocksdb::DB *_db;
    rocksdb::WriteOptions &_wt_opts;
    rocksdb::ReadOptions &_rd_opts;
    volatile uint32_t _default_ttl;
    ::dsn::perf_counter_wrapper &_pfc_recent_expire_count;

    pegasus_value_generator _value_generator;

    // for setting update_response.error after committed.
    std::vector<dsn::apps::update_response *> _update_responses;
};

} // namespace server
} // namespace pegasus<|MERGE_RESOLUTION|>--- conflicted
+++ resolved
@@ -576,11 +576,7 @@
         rocksdb::Slice skey = utils::to_rocksdb_slice(raw_key);
         rocksdb::SliceParts skey_parts(&skey, 1);
         rocksdb::SliceParts svalue =
-<<<<<<< HEAD
-            _value_generator.generate_value(_value_schema_version, value, expire_sec, new_timetag);
-=======
-            _value_generator.generate_value(_value_schema_version, value, db_expire_ts(expire_sec));
->>>>>>> cae9b4bd
+            _value_generator.generate_value(_value_schema_version, value, db_expire_ts(expire_sec), new_timetag);
         rocksdb::Status s = _batch.Put(skey_parts, svalue);
         if (dsn_unlikely(!s.ok())) {
             ::dsn::blob hash_key, sort_key;
