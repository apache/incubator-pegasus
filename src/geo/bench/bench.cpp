// Copyright (c) 2018-present, Xiaomi, Inc.  All rights reserved.
// This source code is licensed under the Apache License Version 2.0, which
// can be found in the LICENSE file in the root directory of this source tree.

#include "geo/lib/geo_client.h"

#include <iostream>

#include <s2/s2testing.h>
#include <s2/s2cell.h>
#include <rocksdb/statistics.h>
#include <rocksdb/env.h>

#include <dsn/utility/errors.h>
#include <dsn/utility/strings.h>
#include <dsn/utility/string_conv.h>

static const int data_count = 10000;

int main(int argc, char **argv)
{
    if (argc < 7) {
        std::cerr << "USAGE: " << argv[0] << " <cluster_name> <app_name> <geo_app_name> <radius> "
                                             "<test_count> <max_level> [gen_data]"
                  << std::endl;
        return -1;
    }

    std::string cluster_name = argv[1];
    std::string app_name = argv[2];
    std::string geo_app_name = argv[3];
    double radius = 0.0;
    if (!dsn::buf2double(argv[4], radius)) {
        std::cerr << "radius is invalid: " << argv[4] << std::endl;
        return -1;
    }
    int test_count = 2000;
    if (!dsn::buf2int32(argv[5], test_count)) {
        std::cerr << "test_count is invalid: " << argv[5] << std::endl;
        return -1;
    }
    int max_level = 16;
    if (!dsn::buf2int32(argv[6], max_level)) {
        std::cerr << "max_level is invalid: " << argv[6] << std::endl;
        return -1;
    }
    bool gen_data = false;
    if (argc >= 8) {
        if (!dsn::buf2bool(argv[7], gen_data)) {
            std::cerr << "gen_data is invalid: " << argv[7] << std::endl;
            return -1;
        }
    }

    pegasus::geo::geo_client my_geo(
        "config.ini", cluster_name.c_str(), app_name.c_str(), geo_app_name.c_str());
    if (!my_geo.set_max_level(max_level).is_ok()) {
        std::cerr << "set_max_level failed" << std::endl;
        return -1;
    }

    // cover beijing 5th ring road
    S2LatLngRect rect(S2LatLng::FromDegrees(39.810151, 116.194511),
                      S2LatLng::FromDegrees(40.028697, 116.535087));

    // generate data for test
<<<<<<< HEAD
    // for (int i = 0; i < data_count; ++i) {
    //     S2LatLng latlng(S2Testing::SamplePoint(rect));
    //     std::string id = std::to_string(i);
    //     std::string value = id + "|2018-06-05 12:00:00|2018-06-05 13:00:00|abcdefg|" +
    //                         std::to_string(latlng.lng().degrees()) + "|" +
    //                         std::to_string(latlng.lat().degrees()) + "|123.456|456.789|0|-1";

    //     int ret = my_geo.set(id, "", value, 1000);
    //     if (ret != pegasus::PERR_OK) {
    //         std::cerr << "set data failed. error=" << ret << std::endl;
    //     }
    // }

    enum class histogram_type : uint32_t
    {
        LATENCY,
        RESULT_COUNT
    };
    auto statistics = rocksdb::CreateDBStatistics();

=======
    if (gen_data) {
        for (int i = 0; i < data_count; ++i) {
            S2LatLng latlng(S2Testing::SamplePoint(rect));
            std::string id = std::to_string(i);
            std::string value = id + "|2018-06-05 12:00:00|2018-06-05 13:00:00|abcdefg|" +
                                std::to_string(latlng.lng().degrees()) + "|" +
                                std::to_string(latlng.lat().degrees()) + "|123.456|456.789|0|-1";

            int ret = my_geo.set(id, "", value, 1000);
            if (ret != pegasus::PERR_OK) {
                std::cerr << "set data failed. error=" << ret << std::endl;
            }
        }
    }

    rocksdb::HistogramImpl latency_histogram;
    rocksdb::HistogramImpl result_count_histogram;
>>>>>>> 08459be4
    rocksdb::Env *env = rocksdb::Env::Default();
    uint64_t start = env->NowNanos();
    std::atomic<uint64_t> count(test_count);
    dsn::utils::notify_event get_completed;
    // test search_radial by lat & lng
    for (int i = 0; i < test_count; ++i) {
        S2LatLng latlng(S2Testing::SamplePoint(rect));

        uint64_t start_nanos = env->NowNanos();
        my_geo.async_search_radial(
            latlng.lat().degrees(),
            latlng.lng().degrees(),
            radius,
            -1,
            pegasus::geo::geo_client::SortType::random,
            500,
            [&, start_nanos](int error_code, std::list<pegasus::geo::SearchResult> &&results) {
                statistics->measureTime(static_cast<uint32_t>(histogram_type::LATENCY),
                                        env->NowNanos() - start_nanos);
                statistics->measureTime(static_cast<uint32_t>(histogram_type::RESULT_COUNT),
                                        results.size());
                uint64_t left = count.fetch_sub(1);
                if (left == 1) {
                    get_completed.notify();
                }
            });
    }
    std::cout << "get_completed.wait" << std::endl;
    get_completed.wait();
    uint64_t end = env->NowNanos();

    std::cout << "start time: " << start << ", end time: " << end
              << ", QPS: " << test_count / ((end - start) / 1e9) << std::endl;
    std::cout << "latency_histogram: " << std::endl;
    std::cout << statistics->getHistogramString(static_cast<uint32_t>(histogram_type::LATENCY))
              << std::endl;
    std::cout << "result_count_histogram: " << std::endl;
    std::cout << statistics->getHistogramString(static_cast<uint32_t>(histogram_type::RESULT_COUNT))
              << std::endl;

    return 0;
}<|MERGE_RESOLUTION|>--- conflicted
+++ resolved
@@ -64,28 +64,6 @@
                       S2LatLng::FromDegrees(40.028697, 116.535087));
 
     // generate data for test
-<<<<<<< HEAD
-    // for (int i = 0; i < data_count; ++i) {
-    //     S2LatLng latlng(S2Testing::SamplePoint(rect));
-    //     std::string id = std::to_string(i);
-    //     std::string value = id + "|2018-06-05 12:00:00|2018-06-05 13:00:00|abcdefg|" +
-    //                         std::to_string(latlng.lng().degrees()) + "|" +
-    //                         std::to_string(latlng.lat().degrees()) + "|123.456|456.789|0|-1";
-
-    //     int ret = my_geo.set(id, "", value, 1000);
-    //     if (ret != pegasus::PERR_OK) {
-    //         std::cerr << "set data failed. error=" << ret << std::endl;
-    //     }
-    // }
-
-    enum class histogram_type : uint32_t
-    {
-        LATENCY,
-        RESULT_COUNT
-    };
-    auto statistics = rocksdb::CreateDBStatistics();
-
-=======
     if (gen_data) {
         for (int i = 0; i < data_count; ++i) {
             S2LatLng latlng(S2Testing::SamplePoint(rect));
@@ -101,13 +79,17 @@
         }
     }
 
-    rocksdb::HistogramImpl latency_histogram;
-    rocksdb::HistogramImpl result_count_histogram;
->>>>>>> 08459be4
+    enum class histogram_type : uint32_t
+    {
+        LATENCY,
+        RESULT_COUNT
+    };
+    auto statistics = rocksdb::CreateDBStatistics();
     rocksdb::Env *env = rocksdb::Env::Default();
     uint64_t start = env->NowNanos();
     std::atomic<uint64_t> count(test_count);
     dsn::utils::notify_event get_completed;
+    
     // test search_radial by lat & lng
     for (int i = 0; i < test_count; ++i) {
         S2LatLng latlng(S2Testing::SamplePoint(rect));
