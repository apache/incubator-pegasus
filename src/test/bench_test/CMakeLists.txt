--- conflicted
+++ resolved
@@ -14,13 +14,8 @@
 
 set(MY_PROJ_LIBS
         pegasus_client_static
-<<<<<<< HEAD
-        ${ROCKSDB_LINK_LIBRARIES}
-        z)
-=======
         RocksDB::rocksdb
         gflags)
->>>>>>> cf428dc0
 
 set(MY_BOOST_LIBS Boost::system Boost::filesystem)
 
