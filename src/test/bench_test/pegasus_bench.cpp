--- conflicted
+++ resolved
@@ -7,6 +7,7 @@
 #include <numaif.h>
 #endif
 
+#include <fcntl.h>
 #include <cinttypes>
 #include <cstdio>
 #include <cstdlib>
@@ -16,68 +17,30 @@
 #include <cstddef>
 #include <memory>
 #include <mutex>
+#include <thread>
 #include <unordered_map>
 #include <algorithm>
 #include <zconf.h>
-#include <iostream>
-#include <dsn/utility/config_api.h>
-#include <random>
-#include <dsn/utility/rand.h>
+#include <gflags/gflags.h>
 
 #include <rocksdb/env.h>
+#include <util/random.h>
+#include <port/port_posix.h>
 #include <util/string_util.h>
 #include <rocksdb/statistics.h>
 #include <rocksdb/rate_limiter.h>
+#include <util/mutexlock.h>
 
 #include "pegasus/client.h"
-#include "mutex_lock.h"
-#include "sync.h"
-#include "utils.h"
-#include "random_generator.h"
-#include "stats.h"
 
 namespace google {
 }
 namespace gflags {
 }
-
 using namespace google;
 using namespace gflags;
 using namespace pegasus;
 using namespace rocksdb;
-<<<<<<< HEAD
-using namespace std;
-
-namespace pegasus {
-namespace test {
-
-static const bool k_little_endian = PLATFORM_IS_LITTLE_ENDIAN;
-static const string pegasus_config = "config.ini";
-static rocksdb::Env *flags_env = rocksdb::Env::Default();
-static string pegasus_cluster_name;
-static string pegasus_app_name;
-static uint32_t pegasus_timeout_ms;
-static string benchmarks;
-static uint32_t num_pairs;
-static uint32_t seed;
-static uint32_t threads;
-static uint32_t duration_seconds;
-static uint32_t value_size;
-static uint32_t batch_size;
-static uint32_t key_size;
-static double compression_ratio;
-static bool histogram;
-static bool enable_numa;
-static uint32_t ops_between_duration_checks;
-static uint32_t stats_interval_seconds;
-static uint64_t report_interval_seconds;
-static string report_file;
-static uint32_t thread_status_per_interval;
-static uint64_t benchmark_write_rate_limit;
-static uint64_t benchmark_read_rate_limit;
-static uint32_t prefix_size;
-static uint32_t keys_per_prefix;
-=======
 
 DEFINE_string(pegasus_config, "config.ini", "pegasus config file");
 DEFINE_string(pegasus_cluster_name, "onebox", "pegasus cluster name");
@@ -681,13 +644,12 @@
     std::vector<double> throughput_ops_;
     std::vector<double> throughput_mbs_;
 };
->>>>>>> 6da3de33
 
 // State shared by all concurrent executions of the same benchmark.
-struct shared_state
+struct SharedState
 {
-    pegasus::test::mutex mu;
-    pegasus::test::cond_var cv;
+    port::Mutex mu;
+    port::CondVar cv;
     int total;
     std::shared_ptr<RateLimiter> write_rate_limiter;
     std::shared_ptr<RateLimiter> read_rate_limiter;
@@ -702,45 +664,48 @@
     long num_done;
     bool start;
 
-    shared_state() : cv(&mu) {}
+    SharedState() : cv(&mu) {}
 };
 
 // Per-thread state for concurrent executions of the same benchmark.
-struct thread_state
+struct ThreadState
 {
     int tid;       // 0..n-1 when running in n threads
-    stats stats_;
-    shared_state *shared;
-
-    /* implicit */
-    thread_state(int index) : tid(index) {}
+    Random64 rand; // Has different seeds for different threads
+    Stats stats;
+    SharedState *shared;
+
+    /* implicit */ ThreadState(int index)
+        : tid(index), rand((FLAGS_seed ? FLAGS_seed : 1000) + index)
+    {
+    }
 };
 
-class duration
+class Duration
 {
 public:
-    duration(uint64_t max_seconds, int64_t max_ops, int64_t ops_per_stage = 0)
+    Duration(uint64_t max_seconds, int64_t max_ops, int64_t ops_per_stage = 0)
     {
         max_seconds_ = max_seconds;
         max_ops_ = max_ops;
         ops_per_stage_ = (ops_per_stage > 0) ? ops_per_stage : max_ops;
         ops_ = 0;
-        start_at_ = flags_env->NowMicros();
-    }
-
-    int64_t get_stage() { return std::min(ops_, max_ops_ - 1) / ops_per_stage_; }
-
-    bool done(int64_t increment)
+        start_at_ = FLAGS_env->NowMicros();
+    }
+
+    int64_t GetStage() { return std::min(ops_, max_ops_ - 1) / ops_per_stage_; }
+
+    bool Done(int64_t increment)
     {
         if (increment <= 0)
-            increment = 1; // avoid done(0) and infinite loops
+            increment = 1; // avoid Done(0) and infinite loops
         ops_ += increment;
 
         if (max_seconds_) {
             // Recheck every appx 1000 ops (exact iff increment is factor of 1000)
-            auto granularity = ops_between_duration_checks;
+            auto granularity = FLAGS_ops_between_duration_checks;
             if ((ops_ / granularity) != ((ops_ - increment) / granularity)) {
-                uint64_t now = flags_env->NowMicros();
+                uint64_t now = FLAGS_env->NowMicros();
                 return ((now - start_at_) / 1000000) >= max_seconds_;
             } else {
                 return false;
@@ -758,7 +723,7 @@
     uint64_t start_at_;
 };
 
-class benchmark
+class Benchmark
 {
 private:
     int64_t num_;
@@ -769,27 +734,27 @@
     int64_t entries_per_batch_; // TODO for multi set
     double read_random_exp_range_;
 
-    void print_header()
-    {
-        print_environment();
-        fprintf(stdout, "Keys:       %d bytes each\n", key_size);
+    void PrintHeader()
+    {
+        PrintEnvironment();
+        fprintf(stdout, "Keys:       %d bytes each\n", FLAGS_key_size);
         fprintf(stdout,
                 "Values:     %d bytes each (%d bytes after compression)\n",
-                value_size,
-                static_cast<int>(value_size * compression_ratio + 0.5));
+                FLAGS_value_size,
+                static_cast<int>(FLAGS_value_size * FLAGS_compression_ratio + 0.5));
         fprintf(stdout, "Entries:    %" PRIu64 "\n", num_);
-        fprintf(stdout, "Prefix:    %d bytes\n", prefix_size);
+        fprintf(stdout, "Prefix:    %d bytes\n", FLAGS_prefix_size);
         fprintf(stdout, "Keys per prefix:    %" PRIu64 "\n", keys_per_prefix_);
         fprintf(stdout,
                 "RawSize:    %.1f MB (estimated)\n",
-                ((static_cast<int64_t>(key_size + value_size) * num_) / 1048576.0));
+                ((static_cast<int64_t>(FLAGS_key_size + FLAGS_value_size) * num_) / 1048576.0));
         fprintf(
             stdout,
             "FileSize:   %.1f MB (estimated)\n",
-            (((key_size + value_size * compression_ratio) * num_) / 1048576.0));
-        fprintf(stdout, "Write rate: %" PRIu64 " bytes/second\n", benchmark_write_rate_limit);
-        fprintf(stdout, "Read rate: %" PRIu64 " ops/second\n", benchmark_read_rate_limit);
-        if (enable_numa) {
+            (((FLAGS_key_size + FLAGS_value_size * FLAGS_compression_ratio) * num_) / 1048576.0));
+        fprintf(stdout, "Write rate: %" PRIu64 " bytes/second\n", FLAGS_benchmark_write_rate_limit);
+        fprintf(stdout, "Read rate: %" PRIu64 " ops/second\n", FLAGS_benchmark_read_rate_limit);
+        if (FLAGS_enable_numa) {
             fprintf(stderr, "Running in NUMA enabled mode.\n");
 #ifndef NUMA
             fprintf(stderr, "NUMA is not defined in the system.\n");
@@ -802,11 +767,11 @@
 #endif
         }
 
-        print_warnings("");
+        PrintWarnings("");
         fprintf(stdout, "------------------------------------------------\n");
     }
 
-    void print_warnings(const char *compression)
+    void PrintWarnings(const char *compression)
     {
 #if defined(__GNUC__) && !defined(__OPTIMIZE__)
         fprintf(stdout, "WARNING: Optimization is disabled: benchmarks unnecessarily slow\n");
@@ -818,7 +783,7 @@
 
 // Current the following isn't equivalent to OS_LINUX.
 #if defined(__linux)
-    static Slice trim_space(Slice s)
+    static Slice TrimSpace(Slice s)
     {
         unsigned int start = 0;
         while (start < s.size() && isspace(s[start])) {
@@ -832,7 +797,7 @@
     }
 #endif
 
-    void print_environment()
+    void PrintEnvironment()
     {
 #if defined(__linux)
         time_t now = time(nullptr);
@@ -852,8 +817,8 @@
                 if (sep == nullptr) {
                     continue;
                 }
-                Slice key = trim_space(Slice(line, sep - 1 - line));
-                Slice val = trim_space(Slice(sep + 1));
+                Slice key = TrimSpace(Slice(line, sep - 1 - line));
+                Slice val = TrimSpace(Slice(sep + 1));
                 if (key == "model name") {
                     ++num_cpus;
                     cpu_type = val.ToString();
@@ -869,23 +834,23 @@
     }
 
 public:
-    benchmark()
-        : num_(num_pairs),
-          value_size_(value_size),
-          key_size_(key_size),
-          prefix_size_(prefix_size),
-          keys_per_prefix_(keys_per_prefix),
+    Benchmark()
+        : num_(FLAGS_num),
+          value_size_(FLAGS_value_size),
+          key_size_(FLAGS_key_size),
+          prefix_size_(FLAGS_prefix_size),
+          keys_per_prefix_(FLAGS_keys_per_prefix),
           entries_per_batch_(1),
           read_random_exp_range_(0.0)
     {
 
-        if (prefix_size > key_size) {
+        if (FLAGS_prefix_size > FLAGS_key_size) {
             fprintf(stderr, "prefix size is larger than key size");
             exit(1);
         }
     }
 
-    Slice allocate_key(std::unique_ptr<const char[]> *key_guard)
+    Slice AllocateKey(std::unique_ptr<const char[]> *key_guard)
     {
         char *data = new char[key_size_];
         const char *const_data = data;
@@ -905,7 +870,7 @@
     //   ----------------------------
     //   |        key 00000         |
     //   ----------------------------
-    void generate_key_from_int(uint64_t v, int64_t num_keys, Slice *key)
+    void GenerateKeyFromInt(uint64_t v, int64_t num_keys, Slice *key)
     {
         char *start = const_cast<char *>(key->data());
         char *pos = start;
@@ -913,7 +878,7 @@
             int64_t num_prefix = num_keys / keys_per_prefix_;
             int64_t prefix = v % num_prefix;
             int bytes_to_fill = std::min(prefix_size_, 8);
-            if (k_little_endian) {
+            if (port::kLittleEndian) {
                 for (int i = 0; i < bytes_to_fill; ++i) {
                     pos[i] = (prefix >> ((bytes_to_fill - i - 1) << 3)) & 0xFF;
                 }
@@ -928,7 +893,7 @@
         }
 
         int bytes_to_fill = std::min(key_size_ - static_cast<int>(pos - start), 8);
-        if (k_little_endian) {
+        if (port::kLittleEndian) {
             for (int i = 0; i < bytes_to_fill; ++i) {
                 pos[i] = (v >> ((bytes_to_fill - i - 1) << 3)) & 0xFF;
             }
@@ -941,22 +906,39 @@
         }
     }
 
-    void run()
-    {
-        print_header();
-        std::stringstream benchmark_stream(benchmarks);
+    std::string GetPathForMultiple(std::string base_name, size_t id)
+    {
+        if (!base_name.empty()) {
+#ifndef OS_WIN
+            if (base_name.back() != '/') {
+                base_name += '/';
+            }
+#else
+            if (base_name.back() != '\\') {
+                base_name += '\\';
+            }
+#endif
+        }
+        return base_name + ToString(id);
+    }
+
+    void Run()
+    {
+        PrintHeader();
+        std::stringstream benchmark_stream(FLAGS_benchmarks);
         std::string name;
         while (std::getline(benchmark_stream, name, ',')) {
             // Sanitize parameters
-            num_ = num_pairs;
-            value_size_ = value_size;
-            key_size_ = key_size;
-            entries_per_batch_ = batch_size;
-
-            void (benchmark::*method)(thread_state *) = nullptr;
-            void (benchmark::*post_process_method)() = nullptr;
-
-            int num_threads = threads;
+            num_ = FLAGS_num;
+            value_size_ = FLAGS_value_size;
+            key_size_ = FLAGS_key_size;
+            entries_per_batch_ = FLAGS_batch_size;
+
+            void (Benchmark::*method)(ThreadState *) = nullptr;
+            void (Benchmark::*post_process_method)() = nullptr;
+
+            bool fresh_db = false;
+            int num_threads = FLAGS_threads;
 
             int num_repeat = 1;
             int num_warmup = 0;
@@ -991,12 +973,28 @@
             // Both fillseqdeterministic and filluniquerandomdeterministic
             // fill the levels except the max level with UNIQUE_RANDOM
             // and fill the max level with fillseq and filluniquerandom, respectively
-            if (name == "fillrandom_pegasus") {
-                method = &benchmark::write_random_rrdb;
+            if (name == "fillseq_pegasus") {
+                method = &Benchmark::WriteSeqRRDB;
+            } else if (name == "fillrandom_pegasus") {
+                method = &Benchmark::WriteRandomRRDB;
+            } else if (name == "multi_set_pegasus") {
+                method = &Benchmark::WriteMultiRRDB;
+            } else if (name == "scan_pegasus") {
+                method = &Benchmark::ScanRRDB;
+            } else if (name == "filluniquerandom_pegasus") {
+                if (num_threads > 1) {
+                    fprintf(stderr,
+                            "filluniquerandom_pegasus multithreaded not supported"
+                            ", use 1 thread");
+                    num_threads = 1;
+                }
+                method = &Benchmark::WriteUniqueRandomRRDB;
             } else if (name == "readrandom_pegasus") {
-                method = &benchmark::read_random_rrdb;
+                method = &Benchmark::ReadRandomRRDB;
+            } else if (name == "deleteseq_pegasus") {
+                method = &Benchmark::DeleteSeqRRDB;
             } else if (name == "deleterandom_pegasus") {
-                method = &benchmark::delete_random_rrdb;
+                method = &Benchmark::DeleteRandomRRDB;
             } else if (!name.empty()) { // No error message for empty name
                 fprintf(stderr, "unknown benchmark '%s'\n", name.c_str());
                 exit(1);
@@ -1008,19 +1006,13 @@
                 }
 
                 for (int i = 0; i < num_warmup; i++) {
-                    run_benchmark(num_threads, name, method);
+                    RunBenchmark(num_threads, name, method);
                 }
 
                 if (num_repeat > 1) {
                     printf("Running benchmark for %d times\n", num_repeat);
                 }
 
-<<<<<<< HEAD
-                combined_stats combined_stats_;
-                for (int i = 0; i < num_repeat; i++) {
-                    stats stats = run_benchmark(num_threads, name, method);
-                    combined_stats_.add_stats(stats);
-=======
                 CombinedStats combined_stats;
                 std::shared_ptr<Statistics> hist_stats =
                     FLAGS_histogram ? CreateDBStatistics() : nullptr;
@@ -1028,10 +1020,9 @@
                 for (int i = 0; i < num_repeat; i++) {
                     Stats stats = RunBenchmark(num_threads, name, method, hist_stats);
                     combined_stats.AddStats(stats);
->>>>>>> 6da3de33
                 }
                 if (num_repeat > 1) {
-                    combined_stats_.report(name);
+                    combined_stats.Report(name);
                 }
                 if (FLAGS_histogram) {
                     for (auto type : OperationTypeString) {
@@ -1049,79 +1040,75 @@
     }
 
 private:
-    struct thread_arg
-    {
-        benchmark *bm;
-        shared_state *shared;
-        thread_state *thread;
-        void (benchmark::*method)(thread_state *);
+    struct ThreadArg
+    {
+        Benchmark *bm;
+        SharedState *shared;
+        ThreadState *thread;
+        void (Benchmark::*method)(ThreadState *);
     };
 
-    static void thread_body(void *v)
-    {
-        thread_arg *arg = reinterpret_cast<thread_arg *>(v);
-        shared_state *shared = arg->shared;
-        thread_state *thread = arg->thread;
+    static void ThreadBody(void *v)
+    {
+        ThreadArg *arg = reinterpret_cast<ThreadArg *>(v);
+        SharedState *shared = arg->shared;
+        ThreadState *thread = arg->thread;
         {
-            mutex_lock l(&shared->mu);
+            MutexLock l(&shared->mu);
             shared->num_initialized++;
             if (shared->num_initialized >= shared->total) {
-                shared->cv.signal_all();
+                shared->cv.SignalAll();
             }
             while (!shared->start) {
-                shared->cv.wait();
-            }
-        }
-
-        thread->stats_.start(thread->tid);
+                shared->cv.Wait();
+            }
+        }
+
+        thread->stats.Start(thread->tid);
         (arg->bm->*(arg->method))(thread);
-        thread->stats_.stop();
+        thread->stats.Stop();
 
         {
-            mutex_lock l(&shared->mu);
+            MutexLock l(&shared->mu);
             shared->num_done++;
             if (shared->num_done >= shared->total) {
-                shared->cv.signal_all();
-            }
-        }
-    }
-
-<<<<<<< HEAD
-    stats run_benchmark(int n, Slice name, void (benchmark::*method)(thread_state *))
-=======
+                shared->cv.SignalAll();
+            }
+        }
+    }
+
     Stats RunBenchmark(int n,
                        Slice name,
                        void (Benchmark::*method)(ThreadState *),
                        std::shared_ptr<Statistics> hist_stats = nullptr)
->>>>>>> 6da3de33
-    {
-        shared_state shared;
+    {
+        SharedState shared;
         shared.total = n;
         shared.num_initialized = 0;
         shared.num_done = 0;
         shared.start = false;
-        if (benchmark_write_rate_limit > 0) {
+        if (FLAGS_benchmark_write_rate_limit > 0) {
             shared.write_rate_limiter.reset(
-                NewGenericRateLimiter(benchmark_write_rate_limit));
-        }
-        if (benchmark_read_rate_limit > 0) {
-            shared.read_rate_limiter.reset(NewGenericRateLimiter(benchmark_read_rate_limit,
+                NewGenericRateLimiter(FLAGS_benchmark_write_rate_limit));
+        }
+        if (FLAGS_benchmark_read_rate_limit > 0) {
+            shared.read_rate_limiter.reset(NewGenericRateLimiter(FLAGS_benchmark_read_rate_limit,
                                                                  100000 /* refill_period_us */,
                                                                  10 /* fairness */,
                                                                  RateLimiter::Mode::kReadsOnly));
         }
 
-        std::unique_ptr<reporter_agent> reporter_agent_;
-        if (report_interval_seconds > 0) {
-            reporter_agent_.reset(
-                new reporter_agent(flags_env, report_file, report_interval_seconds));
-        }
-
-        thread_arg *arg = new thread_arg[n];
+        std::unique_ptr<ReporterAgent> reporter_agent;
+        if (FLAGS_report_interval_seconds > 0) {
+            reporter_agent.reset(
+                new ReporterAgent(FLAGS_env, FLAGS_report_file, FLAGS_report_interval_seconds));
+        }
+
+        ThreadArg *arg = new ThreadArg[n];
 
         for (int i = 0; i < n; i++) {
 #ifdef NUMA
-            if (enable_numa) {
+            if (FLAGS_enable_numa) {
                 // Performs a local allocation of memory to threads in numa node.
                 int n_nodes = numa_num_task_nodes(); // Number of nodes in NUMA.
                 numa_exit_on_error = 1;
@@ -1140,36 +1127,31 @@
             arg[i].bm = this;
             arg[i].method = method;
             arg[i].shared = &shared;
-<<<<<<< HEAD
-            arg[i].thread = new thread_state(i);
-            arg[i].thread->stats_.set_reporter_agent(reporter_agent_.get());
-=======
             arg[i].thread = new ThreadState(i);
             arg[i].thread->stats.SetReporterAgent(reporter_agent.get());
             arg[i].thread->stats.SetHistStats(hist_stats);
->>>>>>> 6da3de33
             arg[i].thread->shared = &shared;
-            flags_env->StartThread(thread_body, &arg[i]);
-        }
-
-        shared.mu.lock();
+            FLAGS_env->StartThread(ThreadBody, &arg[i]);
+        }
+
+        shared.mu.Lock();
         while (shared.num_initialized < n) {
-            shared.cv.wait();
+            shared.cv.Wait();
         }
 
         shared.start = true;
-        shared.cv.signal_all();
+        shared.cv.SignalAll();
         while (shared.num_done < n) {
-            shared.cv.wait();
-        }
-        shared.mu.unlock();
+            shared.cv.Wait();
+        }
+        shared.mu.Unlock();
 
         // Stats for some threads can be excluded.
-        stats merge_stats;
+        Stats merge_stats;
         for (int i = 0; i < n; i++) {
-            merge_stats.merge(arg[i].thread->stats_);
-        }
-        merge_stats.report(name.ToString());
+            merge_stats.Merge(arg[i].thread->stats);
+        }
+        merge_stats.Report(name);
 
         for (int i = 0; i < n; i++) {
             delete arg[i].thread;
@@ -1179,20 +1161,28 @@
         return merge_stats;
     }
 
-    enum write_mode
+    enum WriteMode
     {
         RANDOM,
         SEQUENTIAL,
         UNIQUE_RANDOM
     };
 
-    void write_random_rrdb(thread_state *thread) { do_write_rrdb(thread, RANDOM); }
-
-    class key_generator
+    void WriteSeqRRDB(ThreadState *thread) { DoWriteRRDB(thread, SEQUENTIAL); }
+
+    void WriteRandomRRDB(ThreadState *thread) { DoWriteRRDB(thread, RANDOM); }
+
+    void WriteMultiRRDB(ThreadState *thread) { DoWriteMultiRRDB(thread); }
+
+    void ScanRRDB(ThreadState *thread) { DoScanRRDB(thread); }
+
+    void WriteUniqueRandomRRDB(ThreadState *thread) { DoWriteRRDB(thread, UNIQUE_RANDOM); }
+
+    class KeyGenerator
     {
     public:
-        key_generator(write_mode mode, uint64_t num, uint64_t num_per_set = 64 * 1024)
-            : mode_(mode), num_(num), next_(0)
+        KeyGenerator(Random64 *rand, WriteMode mode, uint64_t num, uint64_t num_per_set = 64 * 1024)
+            : rand_(rand), mode_(mode), num_(num), next_(0)
         {
             if (mode_ == UNIQUE_RANDOM) {
                 // NOTE: if memory consumption of this approach becomes a concern,
@@ -1205,17 +1195,17 @@
                 }
                 std::shuffle(values_.begin(),
                              values_.end(),
-                             std::default_random_engine(static_cast<unsigned int>(seed)));
-            }
-        }
-
-        uint64_t next()
+                             std::default_random_engine(static_cast<unsigned int>(FLAGS_seed)));
+            }
+        }
+
+        uint64_t Next()
         {
             switch (mode_) {
             case SEQUENTIAL:
                 return next_++;
             case RANDOM:
-                return dsn::rand::next_u32() % num_;
+                return rand_->Next() % num_;
             case UNIQUE_RANDOM:
                 assert(next_ + 1 <= num_); // TODO < -> <=
                 return values_[next_++];
@@ -1225,54 +1215,55 @@
         }
 
     private:
-        write_mode mode_;
+        Random64 *rand_;
+        WriteMode mode_;
         const uint64_t num_;
         uint64_t next_;
         std::vector<uint64_t> values_;
     };
 
-    void do_write_rrdb(thread_state *thread, write_mode write_mode)
-    {
-        const int test_duration = write_mode == RANDOM ? duration_seconds : 0;
+    void DoWriteRRDB(ThreadState *thread, WriteMode write_mode)
+    {
+        const int test_duration = write_mode == RANDOM ? FLAGS_duration : 0;
         const int64_t num_ops = num_;
 
-        std::unique_ptr<key_generator> key_gen;
+        std::unique_ptr<KeyGenerator> key_gen;
         int64_t max_ops = num_ops;
         int64_t ops_per_stage = max_ops;
 
-        duration duration_(test_duration, max_ops, ops_per_stage);
-        key_gen.reset(new key_generator(write_mode, num_, ops_per_stage));
-
-        if (num_ != num_pairs) {
+        Duration duration(test_duration, max_ops, ops_per_stage);
+        key_gen.reset(new KeyGenerator(&(thread->rand), write_mode, num_, ops_per_stage));
+
+        if (num_ != FLAGS_num) {
             char msg[100];
             snprintf(msg, sizeof(msg), "(%" PRIu64 " ops)", num_);
-            thread->stats_.add_message(msg);
-        }
-
-        random_generator gen(compression_ratio, value_size);
+            thread->stats.AddMessage(msg);
+        }
+
+        RandomGenerator gen;
         int64_t bytes = 0;
         pegasus_client *client = pegasus_client_factory::get_client(
-            pegasus_cluster_name.c_str(), pegasus_app_name.c_str());
+            FLAGS_pegasus_cluster_name.c_str(), FLAGS_pegasus_app_name.c_str());
         if (client == nullptr) {
             fprintf(stderr, "create client error\n");
             exit(1);
         }
 
         std::unique_ptr<const char[]> key_guard;
-        Slice key = allocate_key(&key_guard);
-        while (!duration_.done(1)) {
+        Slice key = AllocateKey(&key_guard);
+        while (!duration.Done(1)) {
             if (thread->shared->write_rate_limiter.get() != nullptr) {
                 thread->shared->write_rate_limiter->Request(value_size_ + key_size_, Env::IO_HIGH);
             }
-            int64_t rand_num = key_gen->next();
-            generate_key_from_int(rand_num, num_pairs, &key);
+            int64_t rand_num = key_gen->Next();
+            GenerateKeyFromInt(rand_num, FLAGS_num, &key);
             int try_count = 0;
             while (true) {
                 try_count++;
                 int ret = client->set(key.ToString(),
                                       "",
-                                      gen.generate(value_size_),
-                                      pegasus_timeout_ms);
+                                      gen.Generate(value_size_).ToString(),
+                                      FLAGS_pegasus_timeout_ms);
                 if (ret == ::pegasus::PERR_OK) {
                     bytes += value_size_ + key_size_;
                     break;
@@ -1283,58 +1274,197 @@
                     fprintf(stderr, "Set timeout, retry(%d)\n", try_count);
                 }
             }
-            thread->stats_.finished_ops(nullptr, nullptr, 1, kWrite);
-        }
-        thread->stats_.add_bytes(bytes);
-    }
-
-    int64_t get_random_key()
-    {
-        uint64_t rand_int = dsn::rand::next_u64();
+            thread->stats.FinishedOps(nullptr, nullptr, 1, kWrite);
+        }
+        thread->stats.AddBytes(bytes);
+    }
+
+    void DoWriteMultiRRDB(ThreadState *thread)
+    {
+        const int test_duration = 0;
+        const int64_t num_ops = num_;
+
+        std::unique_ptr<KeyGenerator> key_gen;
+        int64_t max_ops = num_ops;
+        int64_t ops_per_stage = max_ops;
+
+        Duration duration(test_duration, max_ops, ops_per_stage);
+        key_gen.reset(new KeyGenerator(&(thread->rand), SEQUENTIAL, num_, ops_per_stage));
+
+        if (num_ != FLAGS_num) {
+            char msg[100];
+            snprintf(msg, sizeof(msg), "(%" PRIu64 " ops)", num_);
+            thread->stats.AddMessage(msg);
+        }
+
+        RandomGenerator gen;
+        int64_t bytes = 0;
+        pegasus_client *client = pegasus_client_factory::get_client(
+            FLAGS_pegasus_cluster_name.c_str(), FLAGS_pegasus_app_name.c_str());
+        if (client == nullptr) {
+            fprintf(stderr, "create client error\n");
+            exit(1);
+        }
+
+        std::unique_ptr<const char[]> key_guard;
+        Slice key = AllocateKey(&key_guard);
+        while (!duration.Done(1)) {
+            if (thread->shared->write_rate_limiter.get() != nullptr) {
+                thread->shared->write_rate_limiter->Request(value_size_ + key_size_, Env::IO_HIGH);
+            }
+            int64_t rand_num = key_gen->Next();
+            GenerateKeyFromInt(rand_num, FLAGS_num, &key);
+            std::map<std::string, std::string> kvs;
+            for (int i = 0; i < FLAGS_sortkey_count_per_hashkey; ++i) {
+                std::string i_str = std::to_string(i);
+                kvs.emplace(i_str, i_str);
+            }
+
+            int try_count = 0;
+            while (true) {
+                try_count++;
+                int ret = client->multi_set(key.ToString(), kvs, FLAGS_pegasus_timeout_ms);
+                if (ret == ::pegasus::PERR_OK) {
+                    bytes += value_size_ + key_size_;
+                    break;
+                } else if (ret != ::pegasus::PERR_TIMEOUT || try_count > 3) {
+                    fprintf(
+                        stderr, "MultiSet returned an error: %s\n", client->get_error_string(ret));
+                    exit(1);
+                } else {
+                    fprintf(stderr, "MultiSet timeout, retry(%d)\n", try_count);
+                }
+            }
+            thread->stats.FinishedOps(nullptr, nullptr, 1, kWrite);
+        }
+        thread->stats.AddBytes(bytes);
+    }
+
+    void DoScanRRDB(ThreadState *thread)
+    {
+        const int test_duration = 0;
+        const int64_t num_ops = num_;
+
+        std::unique_ptr<KeyGenerator> key_gen;
+        int64_t max_ops = num_ops;
+        int64_t ops_per_stage = max_ops;
+
+        Duration duration(test_duration, max_ops, ops_per_stage);
+        key_gen.reset(new KeyGenerator(&(thread->rand), RANDOM, num_, ops_per_stage));
+
+        if (num_ != FLAGS_num) {
+            char msg[100];
+            snprintf(msg, sizeof(msg), "(%" PRIu64 " ops)", num_);
+            thread->stats.AddMessage(msg);
+        }
+
+        RandomGenerator gen;
+        int64_t bytes = 0;
+        pegasus_client *client = pegasus_client_factory::get_client(
+            FLAGS_pegasus_cluster_name.c_str(), FLAGS_pegasus_app_name.c_str());
+        if (client == nullptr) {
+            fprintf(stderr, "create client error\n");
+            exit(1);
+        }
+
+        std::unique_ptr<const char[]> key_guard;
+        Slice key = AllocateKey(&key_guard);
+        while (!duration.Done(1)) {
+            if (thread->shared->write_rate_limiter.get() != nullptr) {
+                thread->shared->write_rate_limiter->Request(value_size_ + key_size_, Env::IO_HIGH);
+            }
+            int64_t rand_num = key_gen->Next();
+            GenerateKeyFromInt(rand_num, FLAGS_num, &key);
+
+            int try_count = 0;
+            pegasus::pegasus_client::pegasus_scanner *scanner = nullptr;
+            while (true) {
+                try_count++;
+                int ret = client->get_scanner(
+                    key.ToString(), "", "", pegasus::pegasus_client::scan_options(), scanner);
+                if (ret == ::pegasus::PERR_OK) {
+                    break;
+                } else if (ret != ::pegasus::PERR_TIMEOUT || try_count > 3) {
+                    fprintf(stderr, "Scan returned an error: %s\n", client->get_error_string(ret));
+                    exit(1);
+                } else {
+                    fprintf(stderr, "Scan timeout, retry(%d)\n", try_count);
+                }
+            }
+
+            assert(scanner != nullptr);
+            pegasus::pegasus_client::pegasus_scanner_wrapper scanner_wrapper(scanner);
+            try_count = 0;
+            std::string hashkey;
+            std::string sortkey;
+            std::string value;
+            while (true) {
+                try_count++;
+                int ret = scanner->next(hashkey, sortkey, value);
+                if (ret == ::pegasus::PERR_OK || ret == pegasus::PERR_SCAN_COMPLETE) {
+                    bytes += sortkey.length() + value.length();
+                    if (ret == pegasus::PERR_SCAN_COMPLETE) {
+                        break;
+                    }
+                } else if (ret != ::pegasus::PERR_TIMEOUT || try_count > 3) {
+                    fprintf(stderr, "Scan returned an error: %s\n", client->get_error_string(ret));
+                    exit(1);
+                } else {
+                    fprintf(stderr, "Scan timeout, retry(%d)\n", try_count);
+                }
+            }
+            thread->stats.FinishedOps(nullptr, nullptr, 1, kScan);
+        }
+        thread->stats.AddBytes(bytes);
+    }
+
+    int64_t GetRandomKey(Random64 *rand)
+    {
+        uint64_t rand_int = rand->Next();
         int64_t key_rand;
         if (read_random_exp_range_ == 0) {
-            key_rand = rand_int % num_pairs;
+            key_rand = rand_int % FLAGS_num;
         } else {
             const uint64_t kBigInt = static_cast<uint64_t>(1U) << 62;
             long double order = -static_cast<long double>(rand_int % kBigInt) /
                                 static_cast<long double>(kBigInt) * read_random_exp_range_;
             long double exp_ran = std::exp(order);
-            uint64_t rand_num = static_cast<int64_t>(exp_ran * static_cast<long double>(num_pairs));
+            uint64_t rand_num = static_cast<int64_t>(exp_ran * static_cast<long double>(FLAGS_num));
             // Map to a different number to avoid locality.
             const uint64_t kBigPrime = 0x5bd1e995;
             // Overflow is like %(2^64). Will have little impact of results.
-            key_rand = static_cast<int64_t>((rand_num * kBigPrime) % num_pairs);
+            key_rand = static_cast<int64_t>((rand_num * kBigPrime) % FLAGS_num);
         }
         return key_rand;
     }
 
-    void read_random_rrdb(thread_state *thread)
+    void ReadRandomRRDB(ThreadState *thread)
     {
         int64_t read = 0;
         int64_t found = 0;
         int64_t bytes = 0;
         std::unique_ptr<const char[]> key_guard;
-        Slice key = allocate_key(&key_guard);
+        Slice key = AllocateKey(&key_guard);
         pegasus_client *client = pegasus_client_factory::get_client(
-            pegasus_cluster_name.c_str(), pegasus_app_name.c_str());
+            FLAGS_pegasus_cluster_name.c_str(), FLAGS_pegasus_app_name.c_str());
         if (client == nullptr) {
             fprintf(stderr, "Create client error\n");
             exit(1);
         }
 
-        duration duration_(duration_seconds, num_pairs);
-        while (!duration_.done(1)) {
+        Duration duration(FLAGS_duration, FLAGS_num);
+        while (!duration.Done(1)) {
             // We use same key_rand as seed for key and column family so that we can
             // deterministically find the cfh corresponding to a particular key, as it
             // is done in DoWrite method.
-            int64_t key_rand = get_random_key();
-            generate_key_from_int(key_rand, num_pairs, &key);
+            int64_t key_rand = GetRandomKey(&thread->rand);
+            GenerateKeyFromInt(key_rand, FLAGS_num, &key);
             read++;
             int try_count = 0;
             while (true) {
                 try_count++;
                 std::string value;
-                int ret = client->get(key.ToString(), "", value, pegasus_timeout_ms);
+                int ret = client->get(key.ToString(), "", value, FLAGS_pegasus_timeout_ms);
                 if (ret == ::pegasus::PERR_OK) {
                     found++;
                     bytes += key.size() + value.size();
@@ -1348,37 +1478,37 @@
                     fprintf(stderr, "Get timeout, retry(%d)\n", try_count);
                 }
             }
-            thread->stats_.finished_ops(nullptr, nullptr, 1, kRead);
+            thread->stats.FinishedOps(nullptr, nullptr, 1, kRead);
         }
 
         char msg[100];
         snprintf(msg, sizeof(msg), "(%" PRIu64 " of %" PRIu64 " found)", found, read);
 
-        thread->stats_.add_bytes(bytes);
-        thread->stats_.add_message(msg);
-    }
-
-    void do_delete_rrdb(thread_state *thread, bool seq)
-    {
-        duration duration(seq ? 0 : duration_seconds, num_);
+        thread->stats.AddBytes(bytes);
+        thread->stats.AddMessage(msg);
+    }
+
+    void DoDeleteRRDB(ThreadState *thread, bool seq)
+    {
+        Duration duration(seq ? 0 : FLAGS_duration, num_);
         int64_t i = 0;
         std::unique_ptr<const char[]> key_guard;
-        Slice key = allocate_key(&key_guard);
+        Slice key = AllocateKey(&key_guard);
 
         pegasus_client *client = pegasus_client_factory::get_client(
-            pegasus_cluster_name.c_str(), pegasus_app_name.c_str());
+            FLAGS_pegasus_cluster_name.c_str(), FLAGS_pegasus_app_name.c_str());
         if (client == nullptr) {
             fprintf(stderr, "create client error\n");
             exit(1);
         }
 
-        while (!duration.done(1)) {
-            const int64_t k = seq ? i : (dsn::rand::next_u64() % num_pairs);
-            generate_key_from_int(k, num_pairs, &key);
+        while (!duration.Done(1)) {
+            const int64_t k = seq ? i : (thread->rand.Next() % FLAGS_num);
+            GenerateKeyFromInt(k, FLAGS_num, &key);
             int try_count = 0;
             while (true) {
                 try_count++;
-                int ret = client->del(key.ToString(), "", pegasus_timeout_ms);
+                int ret = client->del(key.ToString(), "", FLAGS_pegasus_timeout_ms);
                 if (ret == ::pegasus::PERR_OK) {
                     break;
                 } else if (ret != ::pegasus::PERR_TIMEOUT || try_count > 3) {
@@ -1388,25 +1518,28 @@
                     fprintf(stderr, "Get timeout, retry(%d)\n", try_count);
                 }
             }
-            thread->stats_.finished_ops(nullptr, nullptr, 1, kDelete);
+            thread->stats.FinishedOps(nullptr, nullptr, 1, kDelete);
             i++;
         }
     }
 
-    void delete_random_rrdb(thread_state *thread) { do_delete_rrdb(thread, false); }
+    void DeleteSeqRRDB(ThreadState *thread) { DoDeleteRRDB(thread, true); }
+
+    void DeleteRandomRRDB(ThreadState *thread) { DoDeleteRRDB(thread, false); }
 };
-} // namespace test
-} // namespace pegasus
+
+} // namespace rocksdb
 
 int db_bench_tool(int argc, char **argv)
 {
     static bool initialized = false;
     if (!initialized) {
-        std::cout << "\nUSAGE:\n" << argv[0] << " [OPTIONS]...";
+        SetUsageMessage(std::string("\nUSAGE:\n") + std::string(argv[0]) + " [OPTIONS]...");
         initialized = true;
     }
-
-    bool init = ::pegasus::pegasus_client_factory::initialize(pegasus::test::pegasus_config.c_str());
+    ParseCommandLineFlags(&argc, &argv, true);
+
+    bool init = ::pegasus::pegasus_client_factory::initialize(FLAGS_pegasus_config.c_str());
     if (!init) {
         fprintf(stderr, "Init pegasus error\n");
         return -1;
@@ -1414,16 +1547,10 @@
     sleep(1);
     fprintf(stdout, "Init pegasus succeed\n");
 
-<<<<<<< HEAD
-    pegasus::test::benchmark bm;
-    bm.run();
-    sleep(1);    // Sleep a while to exit gracefully.
-=======
     rocksdb::Benchmark benchmark;
     benchmark.Run();
     sleep(1); // Sleep a while to exit gracefully.
 
->>>>>>> 6da3de33
     return 0;
 }
 
