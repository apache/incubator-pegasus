/*
 * The MIT License (MIT)
 *
 * Copyright (c) 2015 Microsoft Corporation
 *
 * -=- Robust Distributed System Nucleus (rDSN) -=-
 *
 * Permission is hereby granted, free of charge, to any person obtaining a copy
 * of this software and associated documentation files (the "Software"), to deal
 * in the Software without restriction, including without limitation the rights
 * to use, copy, modify, merge, publish, distribute, sublicense, and/or sell
 * copies of the Software, and to permit persons to whom the Software is
 * furnished to do so, subject to the following conditions:
 *
 * The above copyright notice and this permission notice shall be included in
 * all copies or substantial portions of the Software.
 *
 * THE SOFTWARE IS PROVIDED "AS IS", WITHOUT WARRANTY OF ANY KIND, EXPRESS OR
 * IMPLIED, INCLUDING BUT NOT LIMITED TO THE WARRANTIES OF MERCHANTABILITY,
 * FITNESS FOR A PARTICULAR PURPOSE AND NONINFRINGEMENT. IN NO EVENT SHALL THE
 * AUTHORS OR COPYRIGHT HOLDERS BE LIABLE FOR ANY CLAIM, DAMAGES OR OTHER
 * LIABILITY, WHETHER IN AN ACTION OF CONTRACT, TORT OR OTHERWISE, ARISING FROM,
 * OUT OF OR IN CONNECTION WITH THE SOFTWARE OR THE USE OR OTHER DEALINGS IN
 * THE SOFTWARE.
 */

#pragma once

#include <iostream>
#include <list>
#include <map>
#include <string>
#include <unordered_set>
#include <vector>

namespace dsn {
namespace utils {

<<<<<<< HEAD
void split_args(const char *input,
                std::vector<std::string> &output,
                char separator = ' ',
=======
inline bool is_empty(const char *str) { return str == nullptr || *str == '\0'; }

void split_args(const char *args,
                /*out*/ std::vector<std::string> &sargs,
                char splitter = ' ',
>>>>>>> de1d02b5
                bool keep_place_holder = false);

void split_args(const char *input,
                std::list<std::string> &output,
                char separator = ' ',
                bool keep_place_holder = false);

void split_args(const char *input,
                std::unordered_set<std::string> &output,
                char separator = ' ',
                bool keep_place_holder = false);

// kv_map sample (when item_splitter = ',' and kv_splitter = ':'):
//   k1:v1,k2:v2,k3:v3
// we say that 'k1:v1' is an item.
// return false if:
//   - bad format: no kv_splitter found in any non-empty item
//   - allow_dup_key = false and the same key appears for more than once
// if allow_dup_key = true and the same key appears for more than once,
// the last value will be returned.
bool parse_kv_map(const char *args,
                  /*out*/ std::map<std::string, std::string> &kv_map,
                  char item_splitter,
                  char kv_splitter,
                  bool allow_dup_key = false);

// format sample (when item_splitter = ',' and kv_splitter = ':'):
//   k1:v1,k2:v2,k3:v3
void kv_map_to_stream(const std::map<std::string, std::string> &kv_map,
                      /*out*/ std::ostream &oss,
                      char item_splitter,
                      char kv_splitter);
std::string kv_map_to_string(const std::map<std::string, std::string> &kv_map,
                             char item_splitter,
                             char kv_splitter);

std::string
replace_string(std::string subject, const std::string &search, const std::string &replace);

std::string get_last_component(const std::string &input, const char splitters[]);

char *trim_string(char *s);

// calculate the md5 checksum of buffer
std::string string_md5(const char *buffer, unsigned int length);
} // namespace utils
} // namespace dsn<|MERGE_RESOLUTION|>--- conflicted
+++ resolved
@@ -36,17 +36,11 @@
 namespace dsn {
 namespace utils {
 
-<<<<<<< HEAD
+inline bool is_empty(const char *str) { return str == nullptr || *str == '\0'; }
+
 void split_args(const char *input,
                 std::vector<std::string> &output,
                 char separator = ' ',
-=======
-inline bool is_empty(const char *str) { return str == nullptr || *str == '\0'; }
-
-void split_args(const char *args,
-                /*out*/ std::vector<std::string> &sargs,
-                char splitter = ' ',
->>>>>>> de1d02b5
                 bool keep_place_holder = false);
 
 void split_args(const char *input,
