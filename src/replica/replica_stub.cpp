/*
 * The MIT License (MIT)
 *
 * Copyright (c) 2015 Microsoft Corporation
 *
 * -=- Robust Distributed System Nucleus (rDSN) -=-
 *
 * Permission is hereby granted, free of charge, to any person obtaining a copy
 * of this software and associated documentation files (the "Software"), to deal
 * in the Software without restriction, including without limitation the rights
 * to use, copy, modify, merge, publish, distribute, sublicense, and/or sell
 * copies of the Software, and to permit persons to whom the Software is
 * furnished to do so, subject to the following conditions:
 *
 * The above copyright notice and this permission notice shall be included in
 * all copies or substantial portions of the Software.
 *
 * THE SOFTWARE IS PROVIDED "AS IS", WITHOUT WARRANTY OF ANY KIND, EXPRESS OR
 * IMPLIED, INCLUDING BUT NOT LIMITED TO THE WARRANTIES OF MERCHANTABILITY,
 * FITNESS FOR A PARTICULAR PURPOSE AND NONINFRINGEMENT. IN NO EVENT SHALL THE
 * AUTHORS OR COPYRIGHT HOLDERS BE LIABLE FOR ANY CLAIM, DAMAGES OR OTHER
 * LIABILITY, WHETHER IN AN ACTION OF CONTRACT, TORT OR OTHERWISE, ARISING FROM,
 * OUT OF OR IN CONNECTION WITH THE SOFTWARE OR THE USE OR OTHER DEALINGS IN
 * THE SOFTWARE.
 */

#include <boost/algorithm/string/replace.hpp>
// IWYU pragma: no_include <ext/alloc_traits.h>
#include <fmt/core.h>
#include <fmt/format.h>
#include <stdio.h>
#include <stdlib.h>
#include <string.h>
#include <algorithm>
#include <chrono>
#include <cstdint>
#include <deque>
#include <mutex>
#include <ostream>
#include <set>
#include <type_traits>
#include <vector>

#include "absl/strings/string_view.h"
#include "backup/replica_backup_server.h"
#include "bulk_load/replica_bulk_loader.h"
#include "common/backup_common.h"
#include "common/duplication_common.h"
#include "common/replication.codes.h"
#include "common/replication_enums.h"
#include "disk_cleaner.h"
#include "duplication/duplication_sync_timer.h"
#include "meta_admin_types.h"
#include "mutation_log.h"
#include "nfs/nfs_node.h"
#include "nfs_types.h"
#include "replica.h"
#include "replica/duplication/replica_follower.h"
#include "replica/replica_context.h"
#include "replica/replica_stub.h"
#include "replica/replication_app_base.h"
#include "replica_disk_migrator.h"
#include "replica_stub.h"
#include "runtime/api_layer1.h"
#include "ranger/access_type.h"
#include "runtime/rpc/rpc_message.h"
#include "runtime/rpc/serialization.h"
#include "security/access_controller.h"
#include "runtime/task/async_calls.h"
#include "split/replica_split_manager.h"
#include "utils/command_manager.h"
#include "utils/filesystem.h"
#include "utils/fmt_logging.h"
#include "utils/ports.h"
#include "utils/process_utils.h"
#include "utils/rand.h"
#include "utils/string_conv.h"
#include "utils/strings.h"
#include "utils/synchronize.h"
#include "duplication/replica_duplicator_manager.h"
#ifdef DSN_ENABLE_GPERF
#include <gperftools/malloc_extension.h>
#elif defined(DSN_USE_JEMALLOC)
#include "utils/je_ctl.h"
#endif
#include "nfs/nfs_code_definition.h"
#include "remote_cmd/remote_command.h"
#include "utils/fail_point.h"

METRIC_DEFINE_gauge_int64(server,
                          total_replicas,
                          dsn::metric_unit::kReplicas,
                          "The total number of replicas");

METRIC_DEFINE_gauge_int64(server,
                          opening_replicas,
                          dsn::metric_unit::kReplicas,
                          "The number of opening replicas");

METRIC_DEFINE_gauge_int64(server,
                          closing_replicas,
                          dsn::metric_unit::kReplicas,
                          "The number of closing replicas");

METRIC_DEFINE_gauge_int64(server,
                          learning_replicas,
                          dsn::metric_unit::kReplicas,
                          "The number of learning replicas");

METRIC_DEFINE_gauge_int64(server,
                          learning_replicas_max_duration_ms,
                          dsn::metric_unit::kMilliSeconds,
                          "The max duration among all learning replicas");

METRIC_DEFINE_gauge_int64(
    server,
    learning_replicas_max_copy_file_bytes,
    dsn::metric_unit::kBytes,
    "The max size of files that are copied from learnee among all learning replicas");

METRIC_DEFINE_counter(server,
                      moved_error_replicas,
                      dsn::metric_unit::kReplicas,
                      "The number of replicas whose dirs are moved as error");

METRIC_DEFINE_counter(server,
                      moved_garbage_replicas,
                      dsn::metric_unit::kReplicas,
                      "The number of replicas whose dirs are moved as garbage");

METRIC_DEFINE_counter(server,
                      replica_removed_dirs,
                      dsn::metric_unit::kDirs,
                      "The number of removed replica dirs");

METRIC_DEFINE_gauge_int64(server,
                          replica_error_dirs,
                          dsn::metric_unit::kDirs,
                          "The number of error replica dirs (*.err)");

METRIC_DEFINE_gauge_int64(server,
                          replica_garbage_dirs,
                          dsn::metric_unit::kDirs,
                          "The number of garbage replica dirs (*.gar)");

METRIC_DEFINE_gauge_int64(server,
                          replica_tmp_dirs,
                          dsn::metric_unit::kDirs,
                          "The number of tmp replica dirs (*.tmp) for disk migration");

METRIC_DEFINE_gauge_int64(server,
                          replica_origin_dirs,
                          dsn::metric_unit::kDirs,
                          "The number of origin replica dirs (*.ori) for disk migration");

#ifdef DSN_ENABLE_GPERF
METRIC_DEFINE_counter(server,
                      tcmalloc_released_bytes,
                      dsn::metric_unit::kBytes,
                      "The memory bytes that are released accumulatively by tcmalloc");
#endif

METRIC_DEFINE_counter(server,
                      read_failed_requests,
                      dsn::metric_unit::kRequests,
                      "The number of failed read requests");

METRIC_DEFINE_counter(server,
                      write_failed_requests,
                      dsn::metric_unit::kRequests,
                      "The number of failed write requests");

METRIC_DEFINE_counter(server,
                      read_busy_requests,
                      dsn::metric_unit::kRequests,
                      "The number of busy read requests");

METRIC_DEFINE_counter(server,
                      write_busy_requests,
                      dsn::metric_unit::kRequests,
                      "The number of busy write requests");

METRIC_DEFINE_gauge_int64(server,
                          bulk_load_running_count,
                          dsn::metric_unit::kBulkLoads,
                          "The number of current running bulk loads");

METRIC_DEFINE_gauge_int64(server,
                          bulk_load_ingestion_max_duration_ms,
                          dsn::metric_unit::kMilliSeconds,
                          "The max duration of ingestions for bulk loads");

METRIC_DEFINE_gauge_int64(server,
                          bulk_load_max_duration_ms,
                          dsn::metric_unit::kMilliSeconds,
                          "The max duration of bulk loads");

METRIC_DEFINE_gauge_int64(server,
                          splitting_replicas,
                          dsn::metric_unit::kReplicas,
                          "The number of current splitting replicas");

METRIC_DEFINE_gauge_int64(server,
                          splitting_replicas_max_duration_ms,
                          dsn::metric_unit::kMilliSeconds,
                          "The max duration among all splitting replicas");

METRIC_DEFINE_gauge_int64(server,
                          splitting_replicas_async_learn_max_duration_ms,
                          dsn::metric_unit::kMilliSeconds,
                          "The max duration among all splitting replicas for async learns");

METRIC_DEFINE_gauge_int64(server,
                          splitting_replicas_max_copy_file_bytes,
                          dsn::metric_unit::kBytes,
                          "The max size of copied files among all splitting replicas");

namespace dsn {
namespace replication {
DSN_DEFINE_bool(replication,
                deny_client_on_start,
                false,
                "whether to deny client read and write requests when starting the server");
DSN_DEFINE_bool(replication,
                verbose_client_log_on_start,
                false,
                "whether to print verbose error log when reply to client read and write requests "
                "when starting the server");
DSN_DEFINE_bool(replication,
                mem_release_enabled,
                true,
                "whether to enable periodic memory release");
DSN_DEFINE_bool(replication,
                gc_disabled,
                false,
                "whether to disable replica stat. The name contains 'gc' is for legacy reason.");
DSN_DEFINE_bool(replication, disk_stat_disabled, false, "whether to disable disk stat");
DSN_DEFINE_bool(replication,
                delay_for_fd_timeout_on_start,
                false,
                "whether to delay for beacon grace period to make failure detector timeout when "
                "starting the server");
DSN_DEFINE_bool(replication,
                config_sync_disabled,
                false,
                "whether to disable replica configuration periodical sync with the meta server");
DSN_DEFINE_bool(replication, fd_disabled, false, "whether to disable failure detection");
DSN_DEFINE_bool(replication,
                verbose_commit_log_on_start,
                false,
                "whether to print verbose log when commit mutation when starting the server");
DSN_DEFINE_uint32(replication,
                  max_concurrent_manual_emergency_checkpointing_count,
                  10,
                  "max concurrent manual emergency checkpoint running count");
DSN_TAG_VARIABLE(max_concurrent_manual_emergency_checkpointing_count, FT_MUTABLE);

DSN_DEFINE_uint32(
    replication,
    config_sync_interval_ms,
    30000,
    "The interval milliseconds of replica server to syncs replica configuration with meta server");
DSN_TAG_VARIABLE(config_sync_interval_ms, FT_MUTABLE);
DSN_DEFINE_validator(config_sync_interval_ms, [](uint32_t value) -> bool { return value > 0; });

DSN_DEFINE_int32(replication,
                 disk_stat_interval_seconds,
                 600,
                 "every what period (ms) we do disk stat");
DSN_DEFINE_int32(replication,
                 gc_memory_replica_interval_ms,
                 10 * 60 * 1000,
                 "after closing a healthy replica (due to LB), the replica will remain in memory "
                 "for this long (ms) for quick recover");
DSN_DEFINE_int32(
    replication,
    mem_release_check_interval_ms,
    3600000,
    "the replica check if should release memory to the system every this period of time(ms)");
DSN_DEFINE_int32(
    replication,
    mem_release_max_reserved_mem_percentage,
    10,
    "if tcmalloc reserved but not-used memory exceed this percentage of application allocated "
    "memory, replica server will release the exceeding memory back to operating system");

DSN_DECLARE_bool(duplication_enabled);
DSN_DECLARE_int32(fd_beacon_interval_seconds);
DSN_DECLARE_int32(fd_check_interval_seconds);
DSN_DECLARE_int32(fd_grace_seconds);
DSN_DECLARE_int32(fd_lease_seconds);
DSN_DECLARE_int32(gc_interval_ms);

bool replica_stub::s_not_exit_on_log_failure = false;

replica_stub::replica_stub(replica_state_subscriber subscriber /*= nullptr*/,
                           bool is_long_subscriber /* = true*/)
    : serverlet("replica_stub"),
      _deny_client(false),
      _verbose_client_log(false),
      _verbose_commit_log(false),
      _release_tcmalloc_memory(false),
      _mem_release_max_reserved_mem_percentage(10),
      _max_concurrent_bulk_load_downloading_count(5),
      _learn_app_concurrent_count(0),
      _bulk_load_downloading_count(0),
      _manual_emergency_checkpointing_count(0),
      _is_running(false),
      METRIC_VAR_INIT_server(total_replicas),
      METRIC_VAR_INIT_server(opening_replicas),
      METRIC_VAR_INIT_server(closing_replicas),
      METRIC_VAR_INIT_server(learning_replicas),
      METRIC_VAR_INIT_server(learning_replicas_max_duration_ms),
      METRIC_VAR_INIT_server(learning_replicas_max_copy_file_bytes),
      METRIC_VAR_INIT_server(moved_error_replicas),
      METRIC_VAR_INIT_server(moved_garbage_replicas),
      METRIC_VAR_INIT_server(replica_removed_dirs),
      METRIC_VAR_INIT_server(replica_error_dirs),
      METRIC_VAR_INIT_server(replica_garbage_dirs),
      METRIC_VAR_INIT_server(replica_tmp_dirs),
      METRIC_VAR_INIT_server(replica_origin_dirs),
#ifdef DSN_ENABLE_GPERF
      METRIC_VAR_INIT_server(tcmalloc_released_bytes),
#endif
      METRIC_VAR_INIT_server(read_failed_requests),
      METRIC_VAR_INIT_server(write_failed_requests),
      METRIC_VAR_INIT_server(read_busy_requests),
      METRIC_VAR_INIT_server(write_busy_requests),
      METRIC_VAR_INIT_server(bulk_load_running_count),
      METRIC_VAR_INIT_server(bulk_load_ingestion_max_duration_ms),
      METRIC_VAR_INIT_server(bulk_load_max_duration_ms),
      METRIC_VAR_INIT_server(splitting_replicas),
      METRIC_VAR_INIT_server(splitting_replicas_max_duration_ms),
      METRIC_VAR_INIT_server(splitting_replicas_async_learn_max_duration_ms),
      METRIC_VAR_INIT_server(splitting_replicas_max_copy_file_bytes)
{
#ifdef DSN_ENABLE_GPERF
    _is_releasing_memory = false;
#endif
    _replica_state_subscriber = subscriber;
    _is_long_subscriber = is_long_subscriber;
    _failure_detector = nullptr;
    _state = NS_Disconnected;
    _primary_address_str[0] = '\0';
}

replica_stub::~replica_stub(void) { close(); }

void replica_stub::initialize(bool clear /* = false*/)
{
    replication_options opts;
    opts.initialize();
    initialize(opts, clear);
    _access_controller = std::make_unique<dsn::security::access_controller>();
}

void replica_stub::initialize(const replication_options &opts, bool clear /* = false*/)
{
    _primary_address = dsn_primary_address();
    strcpy(_primary_address_str, _primary_address.to_string());
    LOG_INFO("primary_address = {}", _primary_address_str);

    set_options(opts);
    LOG_INFO("meta_servers = {}", fmt::join(_options.meta_servers, ", "));

    _deny_client = FLAGS_deny_client_on_start;
    _verbose_client_log = FLAGS_verbose_client_log_on_start;
    _verbose_commit_log = FLAGS_verbose_commit_log_on_start;
    _release_tcmalloc_memory = FLAGS_mem_release_enabled;
    _mem_release_max_reserved_mem_percentage = FLAGS_mem_release_max_reserved_mem_percentage;
    _max_concurrent_bulk_load_downloading_count =
        _options.max_concurrent_bulk_load_downloading_count;

    // clear dirs if need
    if (clear) {
        CHECK(dsn::utils::filesystem::remove_path(_options.slog_dir),
              "Fail to remove {}.",
              _options.slog_dir);
        for (auto &dir : _options.data_dirs) {
            CHECK(dsn::utils::filesystem::remove_path(dir), "Fail to remove {}.", dir);
        }
    }

    // Initialize the file system manager.
    _fs_manager.initialize(_options.data_dirs, _options.data_dir_tags);

    // Check slog is not exist.
    auto full_slog_path = fmt::format("{}/replica/slog/", _options.slog_dir);
    if (utils::filesystem::directory_exists(full_slog_path)) {
        std::vector<std::string> slog_files;
        CHECK(utils::filesystem::get_subfiles(full_slog_path, slog_files, false),
              "check slog files failed");
        CHECK(slog_files.empty(),
              "slog({}) files are not empty. Make sure you are upgrading from 2.5.0",
              full_slog_path);
    }

    // Start to load replicas in available data directories.
    LOG_INFO("start to load replicas");
    std::map<dir_node *, std::vector<std::string>> dirs_by_dn;
    for (const auto &dn : _fs_manager.get_dir_nodes()) {
        // Skip IO error dir_node.
        if (dsn_unlikely(dn->status == disk_status::IO_ERROR)) {
            continue;
        }
        std::vector<std::string> sub_directories;
        CHECK(dsn::utils::filesystem::get_subdirectories(dn->full_dir, sub_directories, false),
              "fail to get sub_directories in {}",
              dn->full_dir);
        dirs_by_dn.emplace(dn.get(), sub_directories);
    }

    replicas rps;
    utils::ex_lock rps_lock;
    std::deque<task_ptr> load_tasks;
    uint64_t start_time = dsn_now_ms();
    for (const auto &dn_dirs : dirs_by_dn) {
        const auto dn = dn_dirs.first;
        for (const auto &dir : dn_dirs.second) {
            if (dsn::replication::is_data_dir_invalid(dir)) {
                LOG_WARNING("ignore dir {}", dir);
                continue;
            }

            load_tasks.push_back(tasking::create_task(
                LPC_REPLICATION_INIT_LOAD,
                &_tracker,
                [this, dn, dir, &rps, &rps_lock] {
                    LOG_INFO("process dir {}", dir);

                    auto r = load_replica(dn, dir.c_str());
                    if (r == nullptr) {
                        return;
                    }
                    LOG_INFO("{}@{}: load replica '{}' success, <durable, "
                             "commit> = <{}, {}>, last_prepared_decree = {}",
                             r->get_gpid(),
                             dsn_primary_address(),
                             dir,
                             r->last_durable_decree(),
                             r->last_committed_decree(),
                             r->last_prepared_decree());

                    utils::auto_lock<utils::ex_lock> l(rps_lock);
                    CHECK(rps.find(r->get_gpid()) == rps.end(),
                          "conflict replica dir: {} <--> {}",
                          r->dir(),
                          rps[r->get_gpid()]->dir());

                    rps[r->get_gpid()] = r;
                },
                load_tasks.size()));
            load_tasks.back()->enqueue();
        }
    }
    for (auto &tsk : load_tasks) {
        tsk->wait();
    }
    uint64_t finish_time = dsn_now_ms();

    dirs_by_dn.clear();
    load_tasks.clear();
    LOG_INFO("load replicas succeed, replica_count = {}, time_used = {} ms",
             rps.size(),
             finish_time - start_time);

    bool is_log_complete = true;
    for (auto it = rps.begin(); it != rps.end(); ++it) {
        CHECK_EQ_MSG(it->second->background_sync_checkpoint(), ERR_OK, "sync checkpoint failed");

        it->second->reset_prepare_list_after_replay();

        decree pmax = invalid_decree;
        decree pmax_commit = invalid_decree;
        if (it->second->private_log()) {
            pmax = it->second->private_log()->max_decree(it->first);
            pmax_commit = it->second->private_log()->max_commit_on_disk();
        }

        LOG_INFO(
            "{}: load replica done, durable = {}, committed = {}, "
            "prepared = {}, ballot = {}, "
            "valid_offset_in_plog = {}, max_decree_in_plog = {}, max_commit_on_disk_in_plog = {}",
            it->second->name(),
            it->second->last_durable_decree(),
            it->second->last_committed_decree(),
            it->second->max_prepared_decree(),
            it->second->get_ballot(),
            it->second->get_app()->init_info().init_offset_in_private_log,
            pmax,
            pmax_commit);
    }

    // we will mark all replicas inactive not transient unless all logs are complete
    if (!is_log_complete) {
        LOG_ERROR("logs are not complete for some replicas, which means that shared log is "
                  "truncated, mark all replicas as inactive");
        for (auto it = rps.begin(); it != rps.end(); ++it) {
            it->second->set_inactive_state_transient(false);
        }
    }

    // replicas stat
    if (!FLAGS_gc_disabled) {
        _replicas_stat_timer_task = tasking::enqueue_timer(
            LPC_GARBAGE_COLLECT_LOGS_AND_REPLICAS,
            &_tracker,
            [this] { on_replicas_stat(); },
            std::chrono::milliseconds(FLAGS_gc_interval_ms),
            0,
            std::chrono::milliseconds(rand::next_u32(0, FLAGS_gc_interval_ms)));
    }

    // disk stat
    if (!FLAGS_disk_stat_disabled) {
        _disk_stat_timer_task = ::dsn::tasking::enqueue_timer(
            LPC_DISK_STAT,
            &_tracker,
            [this]() { on_disk_stat(); },
            std::chrono::seconds(FLAGS_disk_stat_interval_seconds),
            0,
            std::chrono::seconds(FLAGS_disk_stat_interval_seconds));
    }

    // attach rps
    _replicas = std::move(rps);
    METRIC_VAR_INCREMENT_BY(total_replicas, _replicas.size());
    for (const auto &kv : _replicas) {
        _fs_manager.add_replica(kv.first, kv.second->dir());
    }

    _nfs = dsn::nfs_node::create();
    _nfs->start();

    dist::cmd::register_remote_command_rpc();

    if (FLAGS_delay_for_fd_timeout_on_start) {
        uint64_t now_time_ms = dsn_now_ms();
        uint64_t delay_time_ms =
            (FLAGS_fd_grace_seconds + 3) * 1000; // for more 3 seconds than grace seconds
        if (now_time_ms < dsn::utils::process_start_millis() + delay_time_ms) {
            uint64_t delay = dsn::utils::process_start_millis() + delay_time_ms - now_time_ms;
            LOG_INFO("delay for {} ms to make failure detector timeout", delay);
            tasking::enqueue(
                LPC_REPLICA_SERVER_DELAY_START,
                &_tracker,
                [this]() { this->initialize_start(); },
                0,
                std::chrono::milliseconds(delay));
        } else {
            initialize_start();
        }
    } else {
        initialize_start();
    }
}

void replica_stub::initialize_start()
{
    if (_is_running) {
        return;
    }

    // start timer for configuration sync
    if (!FLAGS_config_sync_disabled) {
        _config_sync_timer_task = tasking::enqueue_timer(
            LPC_QUERY_CONFIGURATION_ALL,
            &_tracker,
            [this]() {
                zauto_lock l(_state_lock);
                this->query_configuration_by_node();
            },
            std::chrono::milliseconds(FLAGS_config_sync_interval_ms),
            0,
            std::chrono::milliseconds(FLAGS_config_sync_interval_ms));
    }

#ifdef DSN_ENABLE_GPERF
    _mem_release_timer_task =
        tasking::enqueue_timer(LPC_MEM_RELEASE,
                               &_tracker,
                               std::bind(&replica_stub::gc_tcmalloc_memory, this, false),
                               std::chrono::milliseconds(FLAGS_mem_release_check_interval_ms),
                               0,
                               std::chrono::milliseconds(FLAGS_mem_release_check_interval_ms));
#endif

    if (FLAGS_duplication_enabled) {
        _duplication_sync_timer = std::make_unique<duplication_sync_timer>(this);
        _duplication_sync_timer->start();
    }

    _backup_server = std::make_unique<replica_backup_server>(this);

    // init liveness monitor
    CHECK_EQ(NS_Disconnected, _state);
    if (!FLAGS_fd_disabled) {
        _failure_detector = std::make_shared<dsn::dist::slave_failure_detector_with_multimaster>(
            _options.meta_servers,
            [this]() { this->on_meta_server_disconnected(); },
            [this]() { this->on_meta_server_connected(); });

        CHECK_EQ_MSG(_failure_detector->start(FLAGS_fd_check_interval_seconds,
                                              FLAGS_fd_beacon_interval_seconds,
                                              FLAGS_fd_lease_seconds,
                                              FLAGS_fd_grace_seconds),
                     ERR_OK,
                     "FD start failed");

        _failure_detector->register_master(_failure_detector->current_server_contact());
    } else {
        _state = NS_Connected;
    }

    _is_running = true;
}

dsn::error_code replica_stub::on_kill_replica(gpid id)
{
    LOG_INFO("kill replica: gpid = {}", id);
    if (id.get_app_id() == -1 || id.get_partition_index() == -1) {
        replicas rs;
        {
            zauto_read_lock l(_replicas_lock);
            rs = _replicas;
        }
        for (auto it = rs.begin(); it != rs.end(); ++it) {
            replica_ptr &r = it->second;
            if (id.get_app_id() == -1 || id.get_app_id() == r->get_gpid().get_app_id())
                r->inject_error(ERR_INJECTED);
        }
        return ERR_OK;
    } else {
        error_code err = ERR_INVALID_PARAMETERS;
        replica_ptr r = get_replica(id);
        if (r == nullptr) {
            err = ERR_OBJECT_NOT_FOUND;
        } else {
            r->inject_error(ERR_INJECTED);
            err = ERR_OK;
        }
        return err;
    }
}

replica_ptr replica_stub::get_replica(gpid id) const
{
    zauto_read_lock l(_replicas_lock);
    auto it = _replicas.find(id);
    if (it != _replicas.end())
        return it->second;
    else
        return nullptr;
}

replica_stub::replica_life_cycle replica_stub::get_replica_life_cycle(gpid id)
{
    zauto_read_lock l(_replicas_lock);
    if (_opening_replicas.find(id) != _opening_replicas.end())
        return replica_stub::RL_creating;
    if (_replicas.find(id) != _replicas.end())
        return replica_stub::RL_serving;
    if (_closing_replicas.find(id) != _closing_replicas.end())
        return replica_stub::RL_closing;
    if (_closed_replicas.find(id) != _closed_replicas.end())
        return replica_stub::RL_closed;
    return replica_stub::RL_invalid;
}

void replica_stub::on_client_write(gpid id, dsn::message_ex *request)
{
    if (_deny_client) {
        // ignore and do not reply
        return;
    }
    if (_verbose_client_log && request) {
        LOG_INFO("{}@{}: client = {}, code = {}, timeout = {}",
                 id,
                 _primary_address_str,
                 request->header->from_address,
                 request->header->rpc_name,
                 request->header->client.timeout_ms);
    }
    replica_ptr rep = get_replica(id);
    if (rep != nullptr) {
        rep->on_client_write(request);
    } else {
        response_client(id, false, request, partition_status::PS_INVALID, ERR_OBJECT_NOT_FOUND);
    }
}

void replica_stub::on_client_read(gpid id, dsn::message_ex *request)
{
    if (_deny_client) {
        // ignore and do not reply
        return;
    }
    if (_verbose_client_log && request) {
        LOG_INFO("{}@{}: client = {}, code = {}, timeout = {}",
                 id,
                 _primary_address_str,
                 request->header->from_address,
                 request->header->rpc_name,
                 request->header->client.timeout_ms);
    }
    replica_ptr rep = get_replica(id);
    if (rep != nullptr) {
        rep->on_client_read(request);
    } else {
        response_client(id, true, request, partition_status::PS_INVALID, ERR_OBJECT_NOT_FOUND);
    }
}

void replica_stub::on_config_proposal(const configuration_update_request &proposal)
{
    if (!is_connected()) {
        LOG_WARNING("{}@{}: received config proposal {} for {}: not connected, ignore",
                    proposal.config.pid,
                    _primary_address_str,
                    enum_to_string(proposal.type),
                    proposal.node);
        return;
    }

    LOG_INFO("{}@{}: received config proposal {} for {}",
             proposal.config.pid,
             _primary_address_str,
             enum_to_string(proposal.type),
             proposal.node);

    replica_ptr rep = get_replica(proposal.config.pid);
    if (rep == nullptr) {
        if (proposal.type == config_type::CT_ASSIGN_PRIMARY) {
            std::shared_ptr<configuration_update_request> req2(new configuration_update_request);
            *req2 = proposal;
            begin_open_replica(proposal.info, proposal.config.pid, nullptr, req2);
        } else if (proposal.type == config_type::CT_UPGRADE_TO_PRIMARY) {
            remove_replica_on_meta_server(proposal.info, proposal.config);
        }
    }

    if (rep != nullptr) {
        rep->on_config_proposal((configuration_update_request &)proposal);
    }
}

void replica_stub::on_query_decree(query_replica_decree_rpc rpc)
{
    const query_replica_decree_request &req = rpc.request();
    query_replica_decree_response &resp = rpc.response();

    replica_ptr rep = get_replica(req.pid);
    if (rep != nullptr) {
        resp.err = ERR_OK;
        if (partition_status::PS_POTENTIAL_SECONDARY == rep->status()) {
            resp.last_decree = 0;
        } else {
            resp.last_decree = rep->last_committed_decree();
            // TODO: use the following to alleviate data lost
            // resp.last_decree = rep->last_prepared_decree();
        }
    } else {
        resp.err = ERR_OBJECT_NOT_FOUND;
        resp.last_decree = 0;
    }
}

void replica_stub::on_query_replica_info(query_replica_info_rpc rpc)
{
    query_replica_info_response &resp = rpc.response();
    std::set<gpid> visited_replicas;
    {
        zauto_read_lock l(_replicas_lock);
        for (auto it = _replicas.begin(); it != _replicas.end(); ++it) {
            replica_ptr &r = it->second;
            replica_info info;
            get_replica_info(info, r);
            if (visited_replicas.find(info.pid) == visited_replicas.end()) {
                visited_replicas.insert(info.pid);
                resp.replicas.push_back(std::move(info));
            }
        }
        for (auto it = _closing_replicas.begin(); it != _closing_replicas.end(); ++it) {
            const replica_info &info = std::get<3>(it->second);
            if (visited_replicas.find(info.pid) == visited_replicas.end()) {
                visited_replicas.insert(info.pid);
                resp.replicas.push_back(info);
            }
        }
        for (auto it = _closed_replicas.begin(); it != _closed_replicas.end(); ++it) {
            const replica_info &info = it->second.second;
            if (visited_replicas.find(info.pid) == visited_replicas.end()) {
                visited_replicas.insert(info.pid);
                resp.replicas.push_back(info);
            }
        }
    }
    resp.err = ERR_OK;
}

void replica_stub::on_query_last_checkpoint(query_last_checkpoint_info_rpc rpc)
{
    const learn_request &request = rpc.request();
    learn_response &response = rpc.response();

    replica_ptr rep = get_replica(request.pid);
    if (rep != nullptr) {
        rep->on_query_last_checkpoint(response);
    } else {
        response.err = ERR_OBJECT_NOT_FOUND;
    }
}

// ThreadPool: THREAD_POOL_DEFAULT
void replica_stub::on_query_disk_info(query_disk_info_rpc rpc)
{
    const query_disk_info_request &req = rpc.request();
    query_disk_info_response &resp = rpc.response();
    int app_id = 0;
    if (!req.app_name.empty()) {
        zauto_read_lock l(_replicas_lock);
        app_id = get_app_id_from_replicas(req.app_name);
        if (app_id == 0) {
            resp.err = ERR_OBJECT_NOT_FOUND;
            return;
        }
    }

    resp.disk_infos = _fs_manager.get_disk_infos(app_id);
    // Get the statistics from fs_manager's metrics, they are thread-safe.
    resp.total_capacity_mb = _fs_manager._total_capacity_mb.load(std::memory_order_relaxed);
    resp.total_available_mb = _fs_manager._total_available_mb.load(std::memory_order_relaxed);
    resp.err = ERR_OK;
}

void replica_stub::on_disk_migrate(replica_disk_migrate_rpc rpc)
{
    const replica_disk_migrate_request &request = rpc.request();
    replica_disk_migrate_response &response = rpc.response();

    replica_ptr rep = get_replica(request.pid);
    if (rep != nullptr) {
        rep->disk_migrator()->on_migrate_replica(rpc); // THREAD_POOL_DEFAULT
    } else {
        response.err = ERR_OBJECT_NOT_FOUND;
    }
}

void replica_stub::on_query_app_info(query_app_info_rpc rpc)
{
    const query_app_info_request &req = rpc.request();
    query_app_info_response &resp = rpc.response();

    LOG_INFO("got query app info request from ({})", req.meta_server);
    resp.err = dsn::ERR_OK;
    std::set<app_id> visited_apps;
    {
        zauto_read_lock l(_replicas_lock);
        for (auto it = _replicas.begin(); it != _replicas.end(); ++it) {
            replica_ptr &r = it->second;
            const app_info &info = *r->get_app_info();
            if (visited_apps.find(info.app_id) == visited_apps.end()) {
                resp.apps.push_back(info);
                visited_apps.insert(info.app_id);
            }
        }
        for (auto it = _closing_replicas.begin(); it != _closing_replicas.end(); ++it) {
            const app_info &info = std::get<2>(it->second);
            if (visited_apps.find(info.app_id) == visited_apps.end()) {
                resp.apps.push_back(info);
                visited_apps.insert(info.app_id);
            }
        }
        for (auto it = _closed_replicas.begin(); it != _closed_replicas.end(); ++it) {
            const app_info &info = it->second.first;
            if (visited_apps.find(info.app_id) == visited_apps.end()) {
                resp.apps.push_back(info);
                visited_apps.insert(info.app_id);
            }
        }
    }
}

// ThreadPool: THREAD_POOL_DEFAULT
void replica_stub::on_add_new_disk(add_new_disk_rpc rpc)
{
    const auto &disk_str = rpc.request().disk_str;
    auto &resp = rpc.response();
    resp.err = ERR_OK;

    std::vector<std::string> data_dirs;
    std::vector<std::string> data_dir_tags;
    std::string err_msg;
    if (disk_str.empty() || !replication_options::get_data_dir_and_tag(
                                disk_str, "", "replica", data_dirs, data_dir_tags, err_msg)) {
        resp.err = ERR_INVALID_PARAMETERS;
        resp.__set_err_hint(fmt::format("invalid str({}), err_msg: {}", disk_str, err_msg));
        return;
    }

    for (auto i = 0; i < data_dir_tags.size(); ++i) {
        // TODO(yingchun): move the following code to fs_manager.
        auto dir = data_dirs[i];
        if (_fs_manager.is_dir_node_exist(dir, data_dir_tags[i])) {
            resp.err = ERR_NODE_ALREADY_EXIST;
            resp.__set_err_hint(
                fmt::format("data_dir({}) tag({}) already exist", dir, data_dir_tags[i]));
            return;
        }

        if (dsn_unlikely(utils::filesystem::directory_exists(dir) &&
                         !utils::filesystem::is_directory_empty(dir).second)) {
            resp.err = ERR_DIR_NOT_EMPTY;
            resp.__set_err_hint(fmt::format("Disk({}) directory is not empty", dir));
            return;
        }

        std::string cdir;
        if (dsn_unlikely(!utils::filesystem::create_directory(dir, cdir, err_msg) ||
                         !utils::filesystem::check_dir_rw(dir, err_msg))) {
            resp.err = ERR_FILE_OPERATION_FAILED;
            resp.__set_err_hint(err_msg);
            return;
        }

        LOG_INFO("Add a new disk in fs_manager, data_dir={}, tag={}", cdir, data_dir_tags[i]);
        // TODO(yingchun): there is a gap between _fs_manager.is_dir_node_exist() and
        // _fs_manager.add_new_dir_node() which is not atomic.
        _fs_manager.add_new_dir_node(cdir, data_dir_tags[i]);
    }
}

void replica_stub::on_nfs_copy(const ::dsn::service::copy_request &request,
                               ::dsn::rpc_replier<::dsn::service::copy_response> &reply)
{
    if (check_status_and_authz_with_reply(request, reply, ranger::access_type::kWrite)) {
        _nfs->on_copy(request, reply);
    }
}

void replica_stub::on_nfs_get_file_size(
    const ::dsn::service::get_file_size_request &request,
    ::dsn::rpc_replier<::dsn::service::get_file_size_response> &reply)
{
    if (check_status_and_authz_with_reply(request, reply, ranger::access_type::kWrite)) {
        _nfs->on_get_file_size(request, reply);
    }
}

void replica_stub::on_prepare(dsn::message_ex *request)
{
    gpid id;
    dsn::unmarshall(request, id);
    replica_ptr rep = get_replica(id);
    if (rep != nullptr) {
        rep->on_prepare(request);
    } else {
        prepare_ack resp;
        resp.pid = id;
        resp.err = ERR_OBJECT_NOT_FOUND;
        reply(request, resp);
    }
}

void replica_stub::on_group_check(group_check_rpc rpc)
{
    const group_check_request &request = rpc.request();
    group_check_response &response = rpc.response();
    if (!is_connected()) {
        LOG_WARNING("{}@{}: received group check: not connected, ignore",
                    request.config.pid,
                    _primary_address_str);
        return;
    }

    LOG_INFO("{}@{}: received group check, primary = {}, ballot = {}, status = {}, "
             "last_committed_decree = {}",
             request.config.pid,
             _primary_address_str,
             request.config.primary,
             request.config.ballot,
             enum_to_string(request.config.status),
             request.last_committed_decree);

    replica_ptr rep = get_replica(request.config.pid);
    if (rep != nullptr) {
        rep->on_group_check(request, response);
    } else {
        if (request.config.status == partition_status::PS_POTENTIAL_SECONDARY) {
            std::shared_ptr<group_check_request> req(new group_check_request);
            *req = request;

            begin_open_replica(request.app, request.config.pid, req, nullptr);
            response.err = ERR_OK;
            response.learner_signature = invalid_signature;
        } else {
            response.err = ERR_OBJECT_NOT_FOUND;
        }
    }
}

void replica_stub::on_learn(dsn::message_ex *msg)
{
    learn_response response;
    learn_request request;
    ::dsn::unmarshall(msg, request);

    replica_ptr rep = get_replica(request.pid);
    if (rep != nullptr) {
        if (!rep->access_controller_allowed(msg, ranger::access_type::kWrite)) {
            response.err = ERR_ACL_DENY;
            reply(msg, response);
            return;
        }
        rep->on_learn(msg, request);
    } else {
        response.err = ERR_OBJECT_NOT_FOUND;
        reply(msg, response);
    }
}

void replica_stub::on_learn_completion_notification(learn_completion_notification_rpc rpc)
{
    const group_check_response &report = rpc.request();
    learn_notify_response &response = rpc.response();
    response.pid = report.pid;
    response.signature = report.learner_signature;
    replica_ptr rep = get_replica(report.pid);
    if (rep != nullptr) {
        rep->on_learn_completion_notification(report, response);
    } else {
        response.err = ERR_OBJECT_NOT_FOUND;
    }
}

void replica_stub::on_add_learner(const group_check_request &request)
{
    if (!is_connected()) {
        LOG_WARNING("{}@{}: received add learner, primary = {}, not connected, ignore",
                    request.config.pid,
                    _primary_address_str,
                    request.config.primary);
        return;
    }

    LOG_INFO("{}@{}: received add learner, primary = {}, ballot = {}, status = {}, "
             "last_committed_decree = {}",
             request.config.pid,
             _primary_address_str,
             request.config.primary,
             request.config.ballot,
             enum_to_string(request.config.status),
             request.last_committed_decree);

    replica_ptr rep = get_replica(request.config.pid);
    if (rep != nullptr) {
        rep->on_add_learner(request);
    } else {
        std::shared_ptr<group_check_request> req(new group_check_request);
        *req = request;
        begin_open_replica(request.app, request.config.pid, req, nullptr);
    }
}

void replica_stub::on_remove(const replica_configuration &request)
{
    replica_ptr rep = get_replica(request.pid);
    if (rep != nullptr) {
        rep->on_remove(request);
    }
}

void replica_stub::get_replica_info(replica_info &info, replica_ptr r)
{
    info.pid = r->get_gpid();
    info.ballot = r->get_ballot();
    info.status = r->status();
    info.app_type = r->get_app_info()->app_type;
    info.last_committed_decree = r->last_committed_decree();
    info.last_prepared_decree = r->last_prepared_decree();
    info.last_durable_decree = r->last_durable_decree();
    info.disk_tag = r->get_dir_node()->tag;
    info.__set_manual_compact_status(r->get_manual_compact_status());
}

void replica_stub::get_local_replicas(std::vector<replica_info> &replicas)
{
    zauto_read_lock l(_replicas_lock);
    // local_replicas = replicas + closing_replicas + closed_replicas
    int total_replicas = _replicas.size() + _closing_replicas.size() + _closed_replicas.size();
    replicas.reserve(total_replicas);

    for (auto &pairs : _replicas) {
        replica_ptr &rep = pairs.second;
        // child partition should not sync config from meta server
        // because it is not ready in meta view
        if (rep->status() == partition_status::PS_PARTITION_SPLIT) {
            continue;
        }
        replica_info info;
        get_replica_info(info, rep);
        replicas.push_back(std::move(info));
    }

    for (auto &pairs : _closing_replicas) {
        replicas.push_back(std::get<3>(pairs.second));
    }

    for (auto &pairs : _closed_replicas) {
        replicas.push_back(pairs.second.second);
    }
}

// run in THREAD_POOL_META_SERVER
// assert(_state_lock.locked())
void replica_stub::query_configuration_by_node()
{
    if (_state == NS_Disconnected) {
        return;
    }

    if (_config_query_task != nullptr) {
        return;
    }

    dsn::message_ex *msg = dsn::message_ex::create_request(RPC_CM_CONFIG_SYNC);

    configuration_query_by_node_request req;
    req.node = _primary_address;

    // TODO: send stored replicas may cost network, we shouldn't config the frequency
    get_local_replicas(req.stored_replicas);
    req.__isset.stored_replicas = true;

    ::dsn::marshall(msg, req);

    LOG_INFO("send query node partitions request to meta server, stored_replicas_count = {}",
             req.stored_replicas.size());

    rpc_address target(_failure_detector->get_servers());
    _config_query_task =
        rpc::call(target,
                  msg,
                  &_tracker,
                  [this](error_code err, dsn::message_ex *request, dsn::message_ex *resp) {
                      on_node_query_reply(err, request, resp);
                  });
}

void replica_stub::on_meta_server_connected()
{
    LOG_INFO("meta server connected");

    zauto_lock l(_state_lock);
    if (_state == NS_Disconnected) {
        _state = NS_Connecting;
        tasking::enqueue(LPC_QUERY_CONFIGURATION_ALL, &_tracker, [this]() {
            zauto_lock l(_state_lock);
            this->query_configuration_by_node();
        });
    }
}

// run in THREAD_POOL_META_SERVER
void replica_stub::on_node_query_reply(error_code err,
                                       dsn::message_ex *request,
                                       dsn::message_ex *response)
{
    LOG_INFO("query node partitions replied, err = {}", err);

    zauto_lock l(_state_lock);
    _config_query_task = nullptr;
    if (err != ERR_OK) {
        if (_state == NS_Connecting) {
            query_configuration_by_node();
        }
    } else {
        if (_state == NS_Connecting) {
            _state = NS_Connected;
        }

        // DO NOT UPDATE STATE WHEN DISCONNECTED
        if (_state != NS_Connected)
            return;

        configuration_query_by_node_response resp;
        ::dsn::unmarshall(response, resp);

        if (resp.err == ERR_BUSY) {
            int delay_ms = 500;
            LOG_INFO("resend query node partitions request after {} ms for resp.err = ERR_BUSY",
                     delay_ms);
            _config_query_task = tasking::enqueue(
                LPC_QUERY_CONFIGURATION_ALL,
                &_tracker,
                [this]() {
                    zauto_lock l(_state_lock);
                    _config_query_task = nullptr;
                    this->query_configuration_by_node();
                },
                0,
                std::chrono::milliseconds(delay_ms));
            return;
        }
        if (resp.err != ERR_OK) {
            LOG_INFO("ignore query node partitions response for resp.err = {}", resp.err);
            return;
        }

        LOG_INFO("process query node partitions response for resp.err = ERR_OK, "
                 "partitions_count({}), gc_replicas_count({})",
                 resp.partitions.size(),
                 resp.gc_replicas.size());

        replicas rs;
        {
            zauto_read_lock l(_replicas_lock);
            rs = _replicas;
        }

        for (auto it = resp.partitions.begin(); it != resp.partitions.end(); ++it) {
            rs.erase(it->config.pid);
            tasking::enqueue(LPC_QUERY_NODE_CONFIGURATION_SCATTER,
                             &_tracker,
                             std::bind(&replica_stub::on_node_query_reply_scatter, this, this, *it),
                             it->config.pid.thread_hash());
        }

        // for rps not exist on meta_servers
        for (auto it = rs.begin(); it != rs.end(); ++it) {
            tasking::enqueue(
                LPC_QUERY_NODE_CONFIGURATION_SCATTER2,
                &_tracker,
                std::bind(&replica_stub::on_node_query_reply_scatter2, this, this, it->first),
                it->first.thread_hash());
        }

        // handle the replicas which need to be gc
        if (resp.__isset.gc_replicas) {
            for (replica_info &rep : resp.gc_replicas) {
                replica_stub::replica_life_cycle lc = get_replica_life_cycle(rep.pid);
                if (lc == replica_stub::RL_closed) {
                    tasking::enqueue(LPC_GARBAGE_COLLECT_LOGS_AND_REPLICAS,
                                     &_tracker,
                                     std::bind(&replica_stub::on_gc_replica, this, this, rep.pid),
                                     0);
                }
            }
        }
    }
}

void replica_stub::set_meta_server_connected_for_test(
    const configuration_query_by_node_response &resp)
{
    zauto_lock l(_state_lock);
    CHECK_NE(_state, NS_Connected);
    _state = NS_Connected;

    for (auto it = resp.partitions.begin(); it != resp.partitions.end(); ++it) {
        tasking::enqueue(LPC_QUERY_NODE_CONFIGURATION_SCATTER,
                         &_tracker,
                         std::bind(&replica_stub::on_node_query_reply_scatter, this, this, *it),
                         it->config.pid.thread_hash());
    }
}

void replica_stub::set_replica_state_subscriber_for_test(replica_state_subscriber subscriber,
                                                         bool is_long_subscriber)
{
    _replica_state_subscriber = subscriber;
    _is_long_subscriber = is_long_subscriber;
}

// this_ is used to hold a ref to replica_stub so we don't need to cancel the task on
// replica_stub::close
// ThreadPool: THREAD_POOL_REPLICATION
void replica_stub::on_node_query_reply_scatter(replica_stub_ptr this_,
                                               const configuration_update_request &req)
{
    replica_ptr replica = get_replica(req.config.pid);
    if (replica != nullptr) {
        replica->on_config_sync(req.info,
                                req.config,
                                req.__isset.meta_split_status ? req.meta_split_status
                                                              : split_status::NOT_SPLIT);
    } else {
        if (req.config.primary == _primary_address) {
            LOG_INFO("{}@{}: replica not exists on replica server, which is primary, remove it "
                     "from meta server",
                     req.config.pid,
                     _primary_address_str);
            remove_replica_on_meta_server(req.info, req.config);
        } else {
            LOG_INFO(
                "{}@{}: replica not exists on replica server, which is not primary, just ignore",
                req.config.pid,
                _primary_address_str);
        }
    }
}

// ThreadPool: THREAD_POOL_REPLICATION
void replica_stub::on_node_query_reply_scatter2(replica_stub_ptr this_, gpid id)
{
    replica_ptr replica = get_replica(id);
    if (replica != nullptr && replica->status() != partition_status::PS_POTENTIAL_SECONDARY &&
        replica->status() != partition_status::PS_PARTITION_SPLIT) {

        // deal with double close when duplication and balance function running at the same time
        if (replica->status() == partition_status::PS_INACTIVE && replica->having_dup_loading()) {
            LOG_INFO(
                "{}: replica not exists on meta server,and still have dup on it. wait to close",
                replica->name());
            return;
        }

        if (replica->status() == partition_status::PS_INACTIVE &&
            dsn_now_ms() - replica->create_time_milliseconds() <
                FLAGS_gc_memory_replica_interval_ms) {
            LOG_INFO("{}: replica not exists on meta server, wait to close", replica->name());
            return;
        }

        LOG_INFO("{}: replica not exists on meta server, remove", replica->name());

        // TODO: set PS_INACTIVE instead for further state reuse
        replica->update_local_configuration_with_no_ballot_change(partition_status::PS_ERROR);
    }
}

void replica_stub::remove_replica_on_meta_server(const app_info &info,
                                                 const partition_configuration &config)
{
    if (FLAGS_fd_disabled) {
        return;
    }

    dsn::message_ex *msg = dsn::message_ex::create_request(RPC_CM_UPDATE_PARTITION_CONFIGURATION);

    std::shared_ptr<configuration_update_request> request(new configuration_update_request);
    request->info = info;
    request->config = config;
    request->config.ballot++;
    request->node = _primary_address;
    request->type = config_type::CT_DOWNGRADE_TO_INACTIVE;

    if (_primary_address == config.primary) {
        request->config.primary.set_invalid();
    } else if (replica_helper::remove_node(_primary_address, request->config.secondaries)) {
    } else {
        return;
    }

    ::dsn::marshall(msg, *request);

    rpc_address target(_failure_detector->get_servers());
    rpc::call(_failure_detector->get_servers(),
              msg,
              nullptr,
              [](error_code err, dsn::message_ex *, dsn::message_ex *) {});
}

void replica_stub::on_meta_server_disconnected()
{
    LOG_INFO("meta server disconnected");

    zauto_lock l(_state_lock);
    if (NS_Disconnected == _state)
        return;

    _state = NS_Disconnected;

    replicas rs;
    {
        zauto_read_lock l(_replicas_lock);
        rs = _replicas;
    }

    for (auto it = rs.begin(); it != rs.end(); ++it) {
        tasking::enqueue(
            LPC_CM_DISCONNECTED_SCATTER,
            &_tracker,
            std::bind(&replica_stub::on_meta_server_disconnected_scatter, this, this, it->first),
            it->first.thread_hash());
    }
}

// this_ is used to hold a ref to replica_stub so we don't need to cancel the task on
// replica_stub::close
void replica_stub::on_meta_server_disconnected_scatter(replica_stub_ptr this_, gpid id)
{
    {
        zauto_lock l(_state_lock);
        if (_state != NS_Disconnected)
            return;
    }

    replica_ptr replica = get_replica(id);
    if (replica != nullptr) {
        replica->on_meta_server_disconnected();
    }
}

void replica_stub::response_client(gpid id,
                                   bool is_read,
                                   dsn::message_ex *request,
                                   partition_status::type status,
                                   error_code error)
{
    if (error == ERR_BUSY) {
        if (is_read) {
            METRIC_VAR_INCREMENT(read_busy_requests);
        } else {
            METRIC_VAR_INCREMENT(write_busy_requests);
        }
    } else if (error != ERR_OK) {
        if (is_read) {
            METRIC_VAR_INCREMENT(read_failed_requests);
        } else {
            METRIC_VAR_INCREMENT(write_failed_requests);
        }
        LOG_ERROR("{}@{}: {} fail: client = {}, code = {}, timeout = {}, status = {}, error = {}",
                  id,
                  _primary_address_str,
                  is_read ? "read" : "write",
                  request == nullptr ? "null" : request->header->from_address.to_string(),
                  request == nullptr ? "null" : request->header->rpc_name,
                  request == nullptr ? 0 : request->header->client.timeout_ms,
                  enum_to_string(status),
                  error);
    }

    if (request != nullptr) {
        dsn_rpc_reply(request->create_response(), error);
    }
}

<<<<<<< HEAD
void replica_stub::init_gc_for_test()
{
    CHECK(FLAGS_gc_disabled, "");

    _gc_timer_task = tasking::enqueue(
        LPC_GARBAGE_COLLECT_LOGS_AND_REPLICAS,
        &_tracker,
        [this] { on_gc(); },
        0,
        std::chrono::milliseconds(FLAGS_gc_interval_ms));
}

=======
>>>>>>> 56404f1a
void replica_stub::on_gc_replica(replica_stub_ptr this_, gpid id)
{
    std::pair<app_info, replica_info> closed_info;
    {
        zauto_write_lock l(_replicas_lock);
        auto iter = _closed_replicas.find(id);
        if (iter == _closed_replicas.end())
            return;
        closed_info = iter->second;
        _closed_replicas.erase(iter);
    }
    _fs_manager.remove_replica(id);

    const auto *const dn = _fs_manager.find_replica_dir(closed_info.first.app_type, id);
    if (dn == nullptr) {
        LOG_WARNING(
            "gc closed replica({}.{}) failed, no exist data", id, closed_info.first.app_type);
        return;
    }

    const auto replica_path = dn->replica_dir(closed_info.first.app_type, id);
    CHECK(
        dsn::utils::filesystem::directory_exists(replica_path), "dir({}) not exist", replica_path);
    LOG_INFO("start to move replica({}) as garbage, path: {}", id, replica_path);
    const auto rename_path = fmt::format("{}.{}{}", replica_path, dsn_now_us(), kFolderSuffixGar);
    if (!dsn::utils::filesystem::rename_path(replica_path, rename_path)) {
        LOG_WARNING("gc_replica: failed to move directory '{}' to '{}'", replica_path, rename_path);

        // if gc the replica failed, add it back
        {
            zauto_write_lock l(_replicas_lock);
            _closed_replicas.emplace(id, closed_info);
        }
        _fs_manager.add_replica(id, replica_path);
    } else {
        LOG_WARNING("gc_replica: replica_dir_op succeed to move directory '{}' to '{}'",
                    replica_path,
                    rename_path);
        METRIC_VAR_INCREMENT(moved_garbage_replicas);
    }
}

void replica_stub::on_replicas_stat()
{
    uint64_t start = dsn_now_ns();

    replica_stat_info_by_gpid rep_stat_info_by_gpid;
    {
        zauto_read_lock l(_replicas_lock);
        // A replica was removed from _replicas before it would be closed by replica::close().
        // Thus it's safe to use the replica after fetching its ref pointer from _replicas.
        for (const auto &replica : _replicas) {
            const auto &rep = replica.second;

            auto &rep_stat_info = rep_stat_info_by_gpid[replica.first];
            rep_stat_info.rep = rep;
            rep_stat_info.status = rep->status();
            rep_stat_info.plog = rep->private_log();
            rep_stat_info.last_durable_decree = rep->last_durable_decree();
        }
    }

    LOG_INFO("start replicas statistics, replica_count = {}", rep_stat_info_by_gpid.size());

    // statistic learning info
    uint64_t learning_count = 0;
    uint64_t learning_max_duration_time_ms = 0;
    uint64_t learning_max_copy_file_size = 0;
    uint64_t bulk_load_running_count = 0;
    uint64_t bulk_load_max_ingestion_time_ms = 0;
    uint64_t bulk_load_max_duration_time_ms = 0;
    uint64_t splitting_count = 0;
    uint64_t splitting_max_duration_time_ms = 0;
    uint64_t splitting_max_async_learn_time_ms = 0;
    uint64_t splitting_max_copy_file_size = 0;
    for (const auto & [ _, rep_stat_info ] : rep_stat_info_by_gpid) {
        const auto &rep = rep_stat_info.rep;
        if (rep->status() == partition_status::PS_POTENTIAL_SECONDARY) {
            learning_count++;
            learning_max_duration_time_ms = std::max(
                learning_max_duration_time_ms, rep->_potential_secondary_states.duration_ms());
            learning_max_copy_file_size =
                std::max(learning_max_copy_file_size,
                         rep->_potential_secondary_states.learning_copy_file_size);
        }
        if (rep->status() == partition_status::PS_PRIMARY ||
            rep->status() == partition_status::PS_SECONDARY) {
            if (rep->get_bulk_loader()->get_bulk_load_status() != bulk_load_status::BLS_INVALID) {
                bulk_load_running_count++;
                bulk_load_max_ingestion_time_ms =
                    std::max(bulk_load_max_ingestion_time_ms, rep->ingestion_duration_ms());
                bulk_load_max_duration_time_ms =
                    std::max(bulk_load_max_duration_time_ms, rep->get_bulk_loader()->duration_ms());
            }
        }
        // splitting_max_copy_file_size, rep->_split_states.copy_file_size
        if (rep->status() == partition_status::PS_PARTITION_SPLIT) {
            splitting_count++;
            splitting_max_duration_time_ms =
                std::max(splitting_max_duration_time_ms, rep->_split_states.total_ms());
            splitting_max_async_learn_time_ms =
                std::max(splitting_max_async_learn_time_ms, rep->_split_states.async_learn_ms());
            splitting_max_copy_file_size =
                std::max(splitting_max_copy_file_size, rep->_split_states.splitting_copy_file_size);
        }
    }

    METRIC_VAR_SET(learning_replicas, learning_count);
    METRIC_VAR_SET(learning_replicas_max_duration_ms, learning_max_duration_time_ms);
    METRIC_VAR_SET(learning_replicas_max_copy_file_bytes, learning_max_copy_file_size);
    METRIC_VAR_SET(bulk_load_running_count, bulk_load_running_count);
    METRIC_VAR_SET(bulk_load_ingestion_max_duration_ms, bulk_load_max_ingestion_time_ms);
    METRIC_VAR_SET(bulk_load_max_duration_ms, bulk_load_max_duration_time_ms);
    METRIC_VAR_SET(splitting_replicas, splitting_count);
    METRIC_VAR_SET(splitting_replicas_max_duration_ms, splitting_max_duration_time_ms);
    METRIC_VAR_SET(splitting_replicas_async_learn_max_duration_ms,
                   splitting_max_async_learn_time_ms);
    METRIC_VAR_SET(splitting_replicas_max_copy_file_bytes, splitting_max_copy_file_size);

    LOG_INFO("finish replicas statistics, time used {}ns", dsn_now_ns() - start);
}

void replica_stub::on_disk_stat()
{
    LOG_INFO("start to update disk stat");
    uint64_t start = dsn_now_ns();
    disk_cleaning_report report{};

    dsn::replication::disk_remove_useless_dirs(_fs_manager.get_dir_nodes(), report);
    _fs_manager.update_disk_stat();
    update_disk_holding_replicas();

    METRIC_VAR_SET(replica_error_dirs, report.error_replica_count);
    METRIC_VAR_SET(replica_garbage_dirs, report.garbage_replica_count);
    METRIC_VAR_SET(replica_tmp_dirs, report.disk_migrate_tmp_count);
    METRIC_VAR_SET(replica_origin_dirs, report.disk_migrate_origin_count);
    METRIC_VAR_INCREMENT_BY(replica_removed_dirs, report.remove_dir_count);

    LOG_INFO("finish to update disk stat, time_used_ns = {}", dsn_now_ns() - start);
}

task_ptr replica_stub::begin_open_replica(
    const app_info &app,
    gpid id,
    const std::shared_ptr<group_check_request> &group_check,
    const std::shared_ptr<configuration_update_request> &configuration_update)
{
    _replicas_lock.lock_write();

    if (_replicas.find(id) != _replicas.end()) {
        _replicas_lock.unlock_write();
        LOG_INFO("open replica '{}.{}' failed coz replica is already opened", app.app_type, id);
        return nullptr;
    }

    if (_opening_replicas.find(id) != _opening_replicas.end()) {
        _replicas_lock.unlock_write();
        LOG_INFO("open replica '{}.{}' failed coz replica is under opening", app.app_type, id);
        return nullptr;
    }

    auto it = _closing_replicas.find(id);
    if (it != _closing_replicas.end()) {
        task_ptr tsk = std::get<0>(it->second);
        replica_ptr rep = std::get<1>(it->second);
        if (rep->status() == partition_status::PS_INACTIVE && tsk->cancel(false)) {
            // reopen it
            _closing_replicas.erase(it);
            METRIC_VAR_DECREMENT(closing_replicas);

            _replicas.emplace(id, rep);
            METRIC_VAR_INCREMENT(total_replicas);

            _closed_replicas.erase(id);

            // unlock here to avoid dead lock
            _replicas_lock.unlock_write();

            LOG_INFO("open replica '{}.{}' which is to be closed, reopen it", app.app_type, id);

            // open by add learner
            if (group_check != nullptr) {
                on_add_learner(*group_check);
            }
        } else {
            _replicas_lock.unlock_write();
            LOG_INFO("open replica '{}.{}' failed coz replica is under closing", app.app_type, id);
        }
        return nullptr;
    }

    task_ptr task = tasking::enqueue(
        LPC_OPEN_REPLICA,
        &_tracker,
        std::bind(&replica_stub::open_replica, this, app, id, group_check, configuration_update));

    _opening_replicas[id] = task;
    METRIC_VAR_INCREMENT(opening_replicas);
    _closed_replicas.erase(id);

    _replicas_lock.unlock_write();
    return task;
}

void replica_stub::open_replica(
    const app_info &app,
    gpid id,
    const std::shared_ptr<group_check_request> &group_check,
    const std::shared_ptr<configuration_update_request> &configuration_update)
{
    replica_ptr rep;
    std::string dir;
    auto dn = _fs_manager.find_replica_dir(app.app_type, id);
    if (dn != nullptr) {
        dir = dn->replica_dir(app.app_type, id);
        CHECK(dsn::utils::filesystem::directory_exists(dir), "dir({}) not exist", dir);
        // NOTICE: if partition is DDD, and meta select one replica as primary, it will execute the
        // load-process because of a.b.pegasus is exist, so it will never execute the restore
        // process below
        LOG_INFO("{}@{}: start to load replica {} group check, dir = {}",
                 id,
                 _primary_address_str,
                 group_check ? "with" : "without",
                 dir);
        rep = load_replica(dn, dir.c_str());

        // if load data failed, re-open the `*.ori` folder which is the origin replica dir of disk
        // migration
        if (rep == nullptr) {
            const auto origin_dir_type =
                fmt::format("{}{}", app.app_type, replica_disk_migrator::kReplicaDirOriginSuffix);
            const auto origin_dn = _fs_manager.find_replica_dir(origin_dir_type, id);
            if (origin_dn != nullptr) {
                const auto origin_tmp_dir = origin_dn->replica_dir(origin_dir_type, id);
                CHECK(dsn::utils::filesystem::directory_exists(origin_tmp_dir),
                      "dir({}) not exist",
                      origin_tmp_dir);
                LOG_INFO("mark the dir {} as garbage, start revert and load disk migration origin "
                         "replica data({})",
                         dir,
                         origin_tmp_dir);
                dsn::utils::filesystem::rename_path(dir,
                                                    fmt::format("{}{}", dir, kFolderSuffixGar));

                std::string origin_dir = origin_tmp_dir;
                // revert the origin replica dir
                boost::replace_first(
                    origin_dir, replica_disk_migrator::kReplicaDirOriginSuffix, "");
                dsn::utils::filesystem::rename_path(origin_tmp_dir, origin_dir);
                rep = load_replica(origin_dn, origin_dir.c_str());

                FAIL_POINT_INJECT_F("mock_replica_load", [&](absl::string_view) -> void {});
            }
        }
    }

    if (rep == nullptr) {
        // NOTICE: if dir a.b.pegasus does not exist, or .app-info does not exist, but the ballot >
        // 0, or the last_committed_decree > 0, start replica will fail
        if ((configuration_update != nullptr) && (configuration_update->info.is_stateful)) {
            CHECK(configuration_update->config.ballot == 0 &&
                      configuration_update->config.last_committed_decree == 0,
                  "{}@{}: cannot load replica({}.{}), ballot = {}, "
                  "last_committed_decree = {}, but it does not existed!",
                  id.to_string(),
                  _primary_address_str,
                  id.to_string(),
                  app.app_type.c_str(),
                  configuration_update->config.ballot,
                  configuration_update->config.last_committed_decree);
        }

        // NOTICE: only new_replica_group's assign_primary will execute this; if server restart when
        // download restore-data from cold backup media, the a.b.pegasus will move to
        // a.b.pegasus.timestamp.err when replica-server load all the replicas, so restore-flow will
        // do it again

        bool restore_if_necessary =
            ((configuration_update != nullptr) &&
             (configuration_update->type == config_type::CT_ASSIGN_PRIMARY) &&
             (app.envs.find(backup_restore_constant::POLICY_NAME) != app.envs.end()));

        bool is_duplication_follower =
            ((configuration_update != nullptr) &&
             (configuration_update->type == config_type::CT_ASSIGN_PRIMARY) &&
             (app.envs.find(duplication_constants::kDuplicationEnvMasterClusterKey) !=
              app.envs.end()) &&
             (app.envs.find(duplication_constants::kDuplicationEnvMasterMetasKey) !=
              app.envs.end()));

        // NOTICE: when we don't need execute restore-process, we should remove a.b.pegasus
        // directory because it don't contain the valid data dir and also we need create a new
        // replica(if contain valid data, it will execute load-process)

        if (!restore_if_necessary && ::dsn::utils::filesystem::directory_exists(dir)) {
            CHECK(::dsn::utils::filesystem::remove_path(dir),
                  "remove useless directory({}) failed",
                  dir);
        }
        rep = new_replica(id, app, restore_if_necessary, is_duplication_follower);
    }

    if (rep == nullptr) {
        LOG_WARNING(
            "{}@{}: open replica failed, erase from opening replicas", id, _primary_address_str);
        zauto_write_lock l(_replicas_lock);
        CHECK_GT_MSG(_opening_replicas.erase(id),
                     0,
                     "replica {} is not in _opening_replicas",
                     id.to_string());
        METRIC_VAR_DECREMENT(opening_replicas);
        return;
    }

    {
        zauto_write_lock l(_replicas_lock);
        CHECK_GT_MSG(_opening_replicas.erase(id),
                     0,
                     "replica {} is not in _opening_replicas",
                     id.to_string());
        METRIC_VAR_DECREMENT(opening_replicas);

        CHECK(_replicas.find(id) == _replicas.end(),
              "replica {} is already in _replicas",
              id.to_string());
        _replicas.insert(replicas::value_type(rep->get_gpid(), rep));
        METRIC_VAR_INCREMENT(total_replicas);

        _closed_replicas.erase(id);
    }

    if (nullptr != group_check) {
        rpc::call_one_way_typed(_primary_address,
                                RPC_LEARN_ADD_LEARNER,
                                *group_check,
                                group_check->config.pid.thread_hash());
    } else if (nullptr != configuration_update) {
        rpc::call_one_way_typed(_primary_address,
                                RPC_CONFIG_PROPOSAL,
                                *configuration_update,
                                configuration_update->config.pid.thread_hash());
    }
}

replica *replica_stub::new_replica(gpid gpid,
                                   const app_info &app,
                                   bool restore_if_necessary,
                                   bool is_duplication_follower,
                                   const std::string &parent_dir)
{
    dir_node *dn = nullptr;
    if (parent_dir.empty()) {
        dn = _fs_manager.create_replica_dir_if_necessary(app.app_type, gpid);
    } else {
        dn = _fs_manager.create_child_replica_dir(app.app_type, gpid, parent_dir);
    }
    if (dn == nullptr) {
        LOG_ERROR("could not allocate a new directory for replica {}", gpid);
        return nullptr;
    }
    const auto &dir = dn->replica_dir(app.app_type, gpid);
    CHECK(dsn::utils::filesystem::directory_exists(dir), "dir({}) not exist", dir);
    auto *rep = new replica(this, gpid, app, dn, restore_if_necessary, is_duplication_follower);
    error_code err;
    if (restore_if_necessary && (err = rep->restore_checkpoint()) != dsn::ERR_OK) {
        LOG_ERROR("{}: try to restore replica failed, error({})", rep->name(), err);
        clear_on_failure(rep);
        return nullptr;
    }

    if (is_duplication_follower &&
        (err = rep->get_replica_follower()->duplicate_checkpoint()) != dsn::ERR_OK) {
        LOG_ERROR("{}: try to duplicate replica checkpoint failed, error({}) and please check "
                  "previous detail error log",
                  rep->name(),
                  err);
        clear_on_failure(rep);
        return nullptr;
    }

    err = rep->initialize_on_new();
    if (err != ERR_OK) {
        LOG_ERROR("{}: new replica failed, err = {}", rep->name(), err);
        clear_on_failure(rep);
        return nullptr;
    }

    LOG_DEBUG("{}: new replica succeed", rep->name());
    return rep;
}

replica *replica_stub::load_replica(dir_node *dn, const char *dir)
{
    FAIL_POINT_INJECT_F("mock_replica_load",
                        [&](absl::string_view) -> replica * { return nullptr; });

    char splitters[] = {'\\', '/', 0};
    std::string name = utils::get_last_component(std::string(dir), splitters);
    if (name.empty()) {
        LOG_ERROR("invalid replica dir {}", dir);
        return nullptr;
    }

    char app_type[128];
    int32_t app_id, pidx;
    if (3 != sscanf(name.c_str(), "%d.%d.%s", &app_id, &pidx, app_type)) {
        LOG_ERROR("invalid replica dir {}", dir);
        return nullptr;
    }

    gpid pid(app_id, pidx);
    if (!utils::filesystem::directory_exists(dir)) {
        LOG_ERROR("replica dir {} not exist", dir);
        return nullptr;
    }

    dsn::app_info info;
    replica_app_info info2(&info);
    std::string path = utils::filesystem::path_combine(dir, replica::kAppInfo);
    auto err = info2.load(path);
    if (ERR_OK != err) {
        LOG_ERROR("load app-info from {} failed, err = {}", path, err);
        return nullptr;
    }

    if (info.app_type != app_type) {
        LOG_ERROR("unmatched app type {} for {}", info.app_type, path);
        return nullptr;
    }

    if (info.partition_count < pidx) {
        LOG_ERROR("partition[{}], count={}, this replica may be partition split garbage partition, "
                  "ignore it",
                  pid,
                  info.partition_count);
        return nullptr;
    }

    // The replica's directory must exists when creating a replica.
    CHECK_EQ(dir, dn->replica_dir(app_type, pid));
    auto *rep = new replica(this, pid, info, dn, false);
    err = rep->initialize_on_load();
    if (err != ERR_OK) {
        LOG_ERROR("{}: load replica failed, err = {}", rep->name(), err);
        rep->close();
        delete rep;
        rep = nullptr;

        // clear work on failure
        if (dsn::utils::filesystem::directory_exists(dir)) {
            move_to_err_path(dir, "load replica");
            METRIC_VAR_INCREMENT(moved_error_replicas);
            _fs_manager.remove_replica(pid);
        }

        return nullptr;
    }

    LOG_INFO("{}: load replica succeed", rep->name());
    return rep;
}

void replica_stub::clear_on_failure(replica *rep)
{
    const auto rep_dir = rep->dir();
    const auto pid = rep->get_gpid();

    rep->close();
    delete rep;
    rep = nullptr;

    // clear work on failure
    utils::filesystem::remove_path(rep_dir);
    _fs_manager.remove_replica(pid);
}

task_ptr replica_stub::begin_close_replica(replica_ptr r)
{
    CHECK(r->status() == partition_status::PS_ERROR ||
              r->status() == partition_status::PS_INACTIVE ||
              r->disk_migrator()->status() >= disk_migration_status::MOVED,
          "invalid state(partition_status={}, migration_status={}) when calling "
          "replica({}) close",
          enum_to_string(r->status()),
          enum_to_string(r->disk_migrator()->status()),
          r->name());

    gpid id = r->get_gpid();

    zauto_write_lock l(_replicas_lock);
    if (_replicas.erase(id) == 0) {
        return nullptr;
    }

    METRIC_VAR_DECREMENT(total_replicas);

    int delay_ms = 0;
    if (r->status() == partition_status::PS_INACTIVE) {
        delay_ms = FLAGS_gc_memory_replica_interval_ms;
        LOG_INFO("{}: delay {} milliseconds to close replica, status = PS_INACTIVE",
                 r->name(),
                 delay_ms);
    }

    app_info a_info = *(r->get_app_info());
    replica_info r_info;
    get_replica_info(r_info, r);
    task_ptr task = tasking::enqueue(
        LPC_CLOSE_REPLICA,
        &_tracker,
        [=]() { close_replica(r); },
        0,
        std::chrono::milliseconds(delay_ms));
    _closing_replicas[id] = std::make_tuple(task, r, std::move(a_info), std::move(r_info));
    METRIC_VAR_INCREMENT(closing_replicas);
    return task;
}

void replica_stub::close_replica(replica_ptr r)
{
    LOG_INFO("{}: start to close replica", r->name());

    gpid id = r->get_gpid();
    std::string name = r->name();

    // deal with duplication conflict with balance
    r->get_duplication_manager()->remove_all_duplications();
    r->close();

    {
        zauto_write_lock l(_replicas_lock);
        auto find = _closing_replicas.find(id);
        CHECK(find != _closing_replicas.end(), "replica {} is not in _closing_replicas", name);
        _closed_replicas.emplace(
            id, std::make_pair(std::get<2>(find->second), std::get<3>(find->second)));
        _closing_replicas.erase(find);
        METRIC_VAR_DECREMENT(closing_replicas);
    }

    _fs_manager.remove_replica(id);
    if (r->is_data_corrupted()) {
        move_to_err_path(r->dir(), "trash replica");
        METRIC_VAR_INCREMENT(moved_error_replicas);
    }

    LOG_INFO("{}: finish to close replica", name);
}

void replica_stub::notify_replica_state_update(const replica_configuration &config, bool is_closing)
{
    if (nullptr != _replica_state_subscriber) {
        if (_is_long_subscriber) {
            tasking::enqueue(
                LPC_REPLICA_STATE_CHANGE_NOTIFICATION,
                &_tracker,
                std::bind(_replica_state_subscriber, _primary_address, config, is_closing));
        } else {
            _replica_state_subscriber(_primary_address, config, is_closing);
        }
    }
}

void replica_stub::trigger_checkpoint(replica_ptr r, bool is_emergency)
{
    r->init_checkpoint(is_emergency);
}

void replica_stub::handle_log_failure(error_code err)
{
    LOG_ERROR("handle log failure: {}", err);
    CHECK(s_not_exit_on_log_failure, "");
}

void replica_stub::open_service()
{
    register_rpc_handler(RPC_CONFIG_PROPOSAL, "ProposeConfig", &replica_stub::on_config_proposal);
    register_rpc_handler(RPC_PREPARE, "prepare", &replica_stub::on_prepare);
    register_rpc_handler(RPC_LEARN, "Learn", &replica_stub::on_learn);
    register_rpc_handler_with_rpc_holder(RPC_LEARN_COMPLETION_NOTIFY,
                                         "LearnNotify",
                                         &replica_stub::on_learn_completion_notification);
    register_rpc_handler(RPC_LEARN_ADD_LEARNER, "LearnAdd", &replica_stub::on_add_learner);
    register_rpc_handler(RPC_REMOVE_REPLICA, "remove", &replica_stub::on_remove);
    register_rpc_handler_with_rpc_holder(
        RPC_GROUP_CHECK, "GroupCheck", &replica_stub::on_group_check);
    register_rpc_handler_with_rpc_holder(
        RPC_QUERY_PN_DECREE, "query_decree", &replica_stub::on_query_decree);
    register_rpc_handler_with_rpc_holder(
        RPC_QUERY_REPLICA_INFO, "query_replica_info", &replica_stub::on_query_replica_info);
    register_rpc_handler_with_rpc_holder(RPC_QUERY_LAST_CHECKPOINT_INFO,
                                         "query_last_checkpoint_info",
                                         &replica_stub::on_query_last_checkpoint);
    register_rpc_handler_with_rpc_holder(
        RPC_QUERY_DISK_INFO, "query_disk_info", &replica_stub::on_query_disk_info);
    register_rpc_handler_with_rpc_holder(
        RPC_REPLICA_DISK_MIGRATE, "disk_migrate_replica", &replica_stub::on_disk_migrate);
    register_rpc_handler_with_rpc_holder(
        RPC_QUERY_APP_INFO, "query_app_info", &replica_stub::on_query_app_info);
    register_rpc_handler_with_rpc_holder(RPC_SPLIT_UPDATE_CHILD_PARTITION_COUNT,
                                         "update_child_group_partition_count",
                                         &replica_stub::on_update_child_group_partition_count);
    register_rpc_handler_with_rpc_holder(RPC_SPLIT_NOTIFY_CATCH_UP,
                                         "child_notify_catch_up",
                                         &replica_stub::on_notify_primary_split_catch_up);
    register_rpc_handler_with_rpc_holder(RPC_BULK_LOAD, "bulk_load", &replica_stub::on_bulk_load);
    register_rpc_handler_with_rpc_holder(
        RPC_GROUP_BULK_LOAD, "group_bulk_load", &replica_stub::on_group_bulk_load);
    register_rpc_handler_with_rpc_holder(
        RPC_DETECT_HOTKEY, "detect_hotkey", &replica_stub::on_detect_hotkey);
    register_rpc_handler_with_rpc_holder(
        RPC_ADD_NEW_DISK, "add_new_disk", &replica_stub::on_add_new_disk);

    // nfs
    register_async_rpc_handler(dsn::service::RPC_NFS_COPY, "copy", &replica_stub::on_nfs_copy);
    register_async_rpc_handler(
        dsn::service::RPC_NFS_GET_FILE_SIZE, "get_file_size", &replica_stub::on_nfs_get_file_size);

    register_ctrl_command();
}

#if !defined(DSN_ENABLE_GPERF) && defined(DSN_USE_JEMALLOC)
void replica_stub::register_jemalloc_ctrl_command()
{
    _cmds.emplace_back(::dsn::command_manager::instance().register_command(
        {"replica.dump-jemalloc-stats"},
        fmt::format("replica.dump-jemalloc-stats <{}> [buffer size]", kAllJeStatsTypesStr),
        "dump stats of jemalloc",
        [](const std::vector<std::string> &args) {
            if (args.empty()) {
                return std::string("invalid arguments");
            }

            auto type = enum_from_string(args[0].c_str(), je_stats_type::INVALID);
            if (type == je_stats_type::INVALID) {
                return std::string("invalid stats type");
            }

            std::string stats("\n");

            if (args.size() == 1) {
                dsn::je_dump_stats(type, stats);
                return stats;
            }

            uint64_t buf_sz;
            if (!dsn::buf2uint64(args[1], buf_sz)) {
                return std::string("invalid buffer size");
            }

            dsn::je_dump_stats(type, static_cast<size_t>(buf_sz), stats);
            return stats;
        }));
}
#endif

void replica_stub::register_ctrl_command()
{
    /// In simple_kv test, three replica apps are created, which means that three replica_stubs are
    /// initialized in simple_kv test. If we don't use std::call_once, these command are registered
    /// for three times. And in command_manager, one same command is not allowed to be registered
    /// more than twice times. That is why we use std::call_once here. Same situation in
    /// failure_detector::register_ctrl_commands and nfs_client_impl::register_cli_commands
    static std::once_flag flag;
    std::call_once(flag, [&]() {
        _cmds.emplace_back(::dsn::command_manager::instance().register_command(
            {"replica.kill_partition"},
            "replica.kill_partition [app_id [partition_index]]",
            "replica.kill_partition: kill partitions by (all, one app, one partition)",
            [this](const std::vector<std::string> &args) {
                dsn::gpid pid;
                if (args.size() == 0) {
                    pid.set_app_id(-1);
                    pid.set_partition_index(-1);
                } else if (args.size() == 1) {
                    pid.set_app_id(atoi(args[0].c_str()));
                    pid.set_partition_index(-1);
                } else if (args.size() == 2) {
                    pid.set_app_id(atoi(args[0].c_str()));
                    pid.set_partition_index(atoi(args[1].c_str()));
                } else {
                    return std::string(ERR_INVALID_PARAMETERS.to_string());
                }
                dsn::error_code e = this->on_kill_replica(pid);
                return std::string(e.to_string());
            }));

        _cmds.emplace_back(::dsn::command_manager::instance().register_command(
            {"replica.deny-client"},
            "replica.deny-client <true|false>",
            "replica.deny-client - control if deny client read & write request",
            [this](const std::vector<std::string> &args) {
                return remote_command_set_bool_flag(_deny_client, "deny-client", args);
            }));

        _cmds.emplace_back(::dsn::command_manager::instance().register_command(
            {"replica.verbose-client-log"},
            "replica.verbose-client-log <true|false>",
            "replica.verbose-client-log - control if print verbose error log when reply read & "
            "write request",
            [this](const std::vector<std::string> &args) {
                return remote_command_set_bool_flag(
                    _verbose_client_log, "verbose-client-log", args);
            }));

        _cmds.emplace_back(::dsn::command_manager::instance().register_command(
            {"replica.verbose-commit-log"},
            "replica.verbose-commit-log <true|false>",
            "replica.verbose-commit-log - control if print verbose log when commit mutation",
            [this](const std::vector<std::string> &args) {
                return remote_command_set_bool_flag(
                    _verbose_commit_log, "verbose-commit-log", args);
            }));

        _cmds.emplace_back(::dsn::command_manager::instance().register_command(
            {"replica.trigger-checkpoint"},
            "replica.trigger-checkpoint [id1,id2,...] (where id is 'app_id' or "
            "'app_id.partition_id')",
            "replica.trigger-checkpoint - trigger replicas to do checkpoint",
            [this](const std::vector<std::string> &args) {
                return exec_command_on_replica(args, true, [this](const replica_ptr &rep) {
                    tasking::enqueue(LPC_PER_REPLICA_CHECKPOINT_TIMER,
                                     rep->tracker(),
                                     std::bind(&replica_stub::trigger_checkpoint, this, rep, true),
                                     rep->get_gpid().thread_hash());
                    return std::string("triggered");
                });
            }));

        _cmds.emplace_back(::dsn::command_manager::instance().register_command(
            {"replica.query-compact"},
            "replica.query-compact [id1,id2,...] (where id is 'app_id' or 'app_id.partition_id')",
            "replica.query-compact - query full compact status on the underlying storage engine",
            [this](const std::vector<std::string> &args) {
                return exec_command_on_replica(args, true, [](const replica_ptr &rep) {
                    return rep->query_manual_compact_state();
                });
            }));

        _cmds.emplace_back(::dsn::command_manager::instance().register_command(
            {"replica.query-app-envs"},
            "replica.query-app-envs [id1,id2,...] (where id is 'app_id' or 'app_id.partition_id')",
            "replica.query-app-envs - query app envs on the underlying storage engine",
            [this](const std::vector<std::string> &args) {
                return exec_command_on_replica(args, true, [](const replica_ptr &rep) {
                    std::map<std::string, std::string> kv_map;
                    rep->query_app_envs(kv_map);
                    return dsn::utils::kv_map_to_string(kv_map, ',', '=');
                });
            }));

#ifdef DSN_ENABLE_GPERF
        _cmds.emplace_back(::dsn::command_manager::instance().register_command(
            {"replica.release-tcmalloc-memory"},
            "replica.release-tcmalloc-memory <true|false>",
            "replica.release-tcmalloc-memory - control if try to release tcmalloc memory",
            [this](const std::vector<std::string> &args) {
                return remote_command_set_bool_flag(
                    _release_tcmalloc_memory, "release-tcmalloc-memory", args);
            }));

        _cmds.emplace_back(::dsn::command_manager::instance().register_command(
            {"replica.get-tcmalloc-status"},
            "replica.get-tcmalloc-status - get status of tcmalloc",
            "get status of tcmalloc",
            [](const std::vector<std::string> &args) {
                char buf[4096];
                MallocExtension::instance()->GetStats(buf, 4096);
                return std::string(buf);
            }));

        _cmds.emplace_back(::dsn::command_manager::instance().register_command(
            {"replica.mem-release-max-reserved-percentage"},
            "replica.mem-release-max-reserved-percentage [num | DEFAULT]",
            "control tcmalloc max reserved but not-used memory percentage",
            [this](const std::vector<std::string> &args) {
                std::string result("OK");
                if (args.empty()) {
                    // show current value
                    result = "mem-release-max-reserved-percentage = " +
                             std::to_string(_mem_release_max_reserved_mem_percentage);
                    return result;
                }
                if (args[0] == "DEFAULT") {
                    // set to default value
                    _mem_release_max_reserved_mem_percentage =
                        FLAGS_mem_release_max_reserved_mem_percentage;
                    return result;
                }
                int32_t percentage = 0;
                if (!dsn::buf2int32(args[0], percentage) || percentage <= 0 || percentage > 100) {
                    result = std::string("ERR: invalid arguments");
                } else {
                    _mem_release_max_reserved_mem_percentage = percentage;
                }
                return result;
            }));

        _cmds.emplace_back(::dsn::command_manager::instance().register_command(
            {"replica.release-all-reserved-memory"},
            "replica.release-all-reserved-memory - release tcmalloc all reserved-not-used memory",
            "release tcmalloc all reserverd not-used memory back to operating system",
            [this](const std::vector<std::string> &args) {
                auto release_bytes = gc_tcmalloc_memory(true);
                return "OK, release_bytes=" + std::to_string(release_bytes);
            }));
#elif defined(DSN_USE_JEMALLOC)
        register_jemalloc_ctrl_command();
#endif
        // TODO(yingchun): use http
        _cmds.emplace_back(::dsn::command_manager::instance().register_command(
            {"replica.max-concurrent-bulk-load-downloading-count"},
            "replica.max-concurrent-bulk-load-downloading-count [num | DEFAULT]",
            "control stub max_concurrent_bulk_load_downloading_count",
            [this](const std::vector<std::string> &args) {
                std::string result("OK");
                if (args.empty()) {
                    result = "max_concurrent_bulk_load_downloading_count=" +
                             std::to_string(_max_concurrent_bulk_load_downloading_count);
                    return result;
                }

                if (args[0] == "DEFAULT") {
                    _max_concurrent_bulk_load_downloading_count =
                        _options.max_concurrent_bulk_load_downloading_count;
                    return result;
                }

                int32_t count = 0;
                if (!dsn::buf2int32(args[0], count) || count <= 0) {
                    result = std::string("ERR: invalid arguments");
                } else {
                    _max_concurrent_bulk_load_downloading_count = count;
                }
                return result;
            }));
    });
}

std::string
replica_stub::exec_command_on_replica(const std::vector<std::string> &args,
                                      bool allow_empty_args,
                                      std::function<std::string(const replica_ptr &rep)> func)
{
    if (!allow_empty_args && args.empty()) {
        return std::string("invalid arguments");
    }

    replicas rs;
    {
        zauto_read_lock l(_replicas_lock);
        rs = _replicas;
    }

    std::set<gpid> required_ids;
    replicas choosed_rs;
    if (!args.empty()) {
        for (int i = 0; i < args.size(); i++) {
            std::vector<std::string> arg_strs;
            utils::split_args(args[i].c_str(), arg_strs, ',');
            if (arg_strs.empty()) {
                return std::string("invalid arguments");
            }

            for (const std::string &arg : arg_strs) {
                if (arg.empty())
                    continue;
                gpid id;
                int pid;
                if (id.parse_from(arg.c_str())) {
                    // app_id.partition_index
                    required_ids.insert(id);
                    auto find = rs.find(id);
                    if (find != rs.end()) {
                        choosed_rs[id] = find->second;
                    }
                } else if (sscanf(arg.c_str(), "%d", &pid) == 1) {
                    // app_id
                    for (auto kv : rs) {
                        id = kv.second->get_gpid();
                        if (id.get_app_id() == pid) {
                            choosed_rs[id] = kv.second;
                        }
                    }
                } else {
                    return std::string("invalid arguments");
                }
            }
        }
    } else {
        // all replicas
        choosed_rs = rs;
    }

    std::vector<task_ptr> tasks;
    ::dsn::zlock results_lock;
    std::map<gpid, std::pair<partition_status::type, std::string>> results; // id => status,result
    for (auto &kv : choosed_rs) {
        replica_ptr rep = kv.second;
        task_ptr tsk = tasking::enqueue(
            LPC_EXEC_COMMAND_ON_REPLICA,
            rep->tracker(),
            [rep, &func, &results_lock, &results]() {
                partition_status::type status = rep->status();
                if (status != partition_status::PS_PRIMARY &&
                    status != partition_status::PS_SECONDARY)
                    return;
                std::string result = func(rep);
                ::dsn::zauto_lock l(results_lock);
                auto &value = results[rep->get_gpid()];
                value.first = status;
                value.second = result;
            },
            rep->get_gpid().thread_hash());
        tasks.emplace_back(std::move(tsk));
    }

    for (auto &tsk : tasks) {
        tsk->wait();
    }

    int processed = results.size();
    int not_found = 0;
    for (auto &id : required_ids) {
        if (results.find(id) == results.end()) {
            auto &value = results[id];
            value.first = partition_status::PS_INVALID;
            value.second = "not found";
            not_found++;
        }
    }

    std::stringstream query_state;
    query_state << processed << " processed, " << not_found << " not found";
    for (auto &kv : results) {
        query_state << "\n    " << kv.first.to_string() << "@" << _primary_address_str;
        if (kv.second.first != partition_status::PS_INVALID)
            query_state << "@" << (kv.second.first == partition_status::PS_PRIMARY ? "P" : "S");
        query_state << " : " << kv.second.second;
    }

    return query_state.str();
}

void replica_stub::close()
{
    if (!_is_running) {
        return;
    }

    _tracker.cancel_outstanding_tasks();

    // this replica may not be opened
    // or is already closed by calling tool_app::stop_all_apps()
    // in this case, just return
    if (_cmds.empty()) {
        return;
    }
    _cmds.clear();

    if (_config_sync_timer_task != nullptr) {
        _config_sync_timer_task->cancel(true);
        _config_sync_timer_task = nullptr;
    }

    if (_duplication_sync_timer != nullptr) {
        _duplication_sync_timer->close();
        _duplication_sync_timer = nullptr;
    }

    if (_config_query_task != nullptr) {
        _config_query_task->cancel(true);
        _config_query_task = nullptr;
    }
    _state = NS_Disconnected;

    if (_disk_stat_timer_task != nullptr) {
        _disk_stat_timer_task->cancel(true);
        _disk_stat_timer_task = nullptr;
    }

    if (_replicas_stat_timer_task != nullptr) {
        _replicas_stat_timer_task->cancel(true);
        _replicas_stat_timer_task = nullptr;
    }

    if (_mem_release_timer_task != nullptr) {
        _mem_release_timer_task->cancel(true);
        _mem_release_timer_task = nullptr;
    }

    wait_closing_replicas_finished();

    {
        zauto_write_lock l(_replicas_lock);

        while (!_opening_replicas.empty()) {
            task_ptr task = _opening_replicas.begin()->second;
            _replicas_lock.unlock_write();

            task->cancel(true);

            METRIC_VAR_DECREMENT(opening_replicas);
            _replicas_lock.lock_write();
            _opening_replicas.erase(_opening_replicas.begin());
        }

        while (!_replicas.empty()) {
            _replicas.begin()->second->close();

            METRIC_VAR_DECREMENT(total_replicas);
            _replicas.erase(_replicas.begin());
        }
    }
    _is_running = false;
}

#ifdef DSN_ENABLE_GPERF
// Get tcmalloc numeric property (name is "prop") value.
// Return -1 if get property failed (property we used will be greater than zero)
// Properties can be found in 'gperftools/malloc_extension.h'
static int64_t get_tcmalloc_numeric_property(const char *prop)
{
    size_t value;
    if (!::MallocExtension::instance()->GetNumericProperty(prop, &value)) {
        LOG_ERROR("Failed to get tcmalloc property {}", prop);
        return -1;
    }
    return value;
}

uint64_t replica_stub::gc_tcmalloc_memory(bool release_all)
{
    if (!_release_tcmalloc_memory) {
        _is_releasing_memory.store(false);
        return 0;
    }

    if (_is_releasing_memory.load()) {
        LOG_WARNING("This node is releasing memory...");
        return 0;
    }

    _is_releasing_memory.store(true);

    int64_t total_allocated_bytes =
        get_tcmalloc_numeric_property("generic.current_allocated_bytes");
    int64_t reserved_bytes = get_tcmalloc_numeric_property("tcmalloc.pageheap_free_bytes");
    if (total_allocated_bytes == -1 || reserved_bytes == -1) {
        return 0;
    }

    int64_t max_reserved_bytes =
        release_all ? 0
                    : (total_allocated_bytes * _mem_release_max_reserved_mem_percentage / 100.0);
    if (reserved_bytes <= max_reserved_bytes) {
        return 0;
    }

    const int64_t expected_released_bytes = reserved_bytes - max_reserved_bytes;
    LOG_INFO("Memory release started, almost {} bytes will be released", expected_released_bytes);

    int64_t unreleased_bytes = expected_released_bytes;
    while (unreleased_bytes > 0) {
        // tcmalloc releasing memory will lock page heap, release 1MB at a time to avoid locking
        // page heap for long time
        static const int64_t kReleasedBytesEachTime = 1024 * 1024;
        ::MallocExtension::instance()->ReleaseToSystem(kReleasedBytesEachTime);
        unreleased_bytes -= kReleasedBytesEachTime;
    }
    METRIC_VAR_INCREMENT_BY(tcmalloc_released_bytes, expected_released_bytes);

    _is_releasing_memory.store(false);

    return expected_released_bytes;
}
#endif

//
// partition split
//
void replica_stub::create_child_replica(rpc_address primary_address,
                                        app_info app,
                                        ballot init_ballot,
                                        gpid child_gpid,
                                        gpid parent_gpid,
                                        const std::string &parent_dir)
{
    replica_ptr child_replica = create_child_replica_if_not_found(child_gpid, &app, parent_dir);
    if (child_replica != nullptr) {
        LOG_INFO("app({}), create child replica ({}) succeed", app.app_name, child_gpid);
        tasking::enqueue(LPC_PARTITION_SPLIT,
                         child_replica->tracker(),
                         std::bind(&replica_split_manager::child_init_replica,
                                   child_replica->get_split_manager(),
                                   parent_gpid,
                                   primary_address,
                                   init_ballot),
                         child_gpid.thread_hash());
    } else {
        LOG_WARNING("failed to create child replica ({}), ignore it and wait next run", child_gpid);
        split_replica_error_handler(
            parent_gpid,
            std::bind(&replica_split_manager::parent_cleanup_split_context, std::placeholders::_1));
    }
}

replica_ptr replica_stub::create_child_replica_if_not_found(gpid child_pid,
                                                            app_info *app,
                                                            const std::string &parent_dir)
{
    FAIL_POINT_INJECT_F(
        "replica_stub_create_child_replica_if_not_found", [=](absl::string_view) -> replica_ptr {
            const auto dn =
                _fs_manager.create_child_replica_dir(app->app_type, child_pid, parent_dir);
            CHECK_NOTNULL(dn, "");
            auto *rep = new replica(this, child_pid, *app, dn, false);
            rep->_config.status = partition_status::PS_INACTIVE;
            _replicas.insert(replicas::value_type(child_pid, rep));
            LOG_INFO("mock create_child_replica_if_not_found succeed");
            return rep;
        });

    zauto_write_lock l(_replicas_lock);
    auto it = _replicas.find(child_pid);
    if (it != _replicas.end()) {
        return it->second;
    } else {
        if (_opening_replicas.find(child_pid) != _opening_replicas.end()) {
            LOG_WARNING("failed create child replica({}) because it is under open", child_pid);
            return nullptr;
        } else if (_closing_replicas.find(child_pid) != _closing_replicas.end()) {
            LOG_WARNING("failed create child replica({}) because it is under close", child_pid);
            return nullptr;
        } else {
            replica *rep = new_replica(child_pid, *app, false, false, parent_dir);
            if (rep != nullptr) {
                auto pr = _replicas.insert(replicas::value_type(child_pid, rep));
                CHECK(pr.second, "child replica {} has been existed", rep->name());
                METRIC_VAR_INCREMENT(total_replicas);
                _closed_replicas.erase(child_pid);
            }
            return rep;
        }
    }
}

// ThreadPool: THREAD_POOL_REPLICATION
void replica_stub::split_replica_error_handler(gpid pid, local_execution handler)
{
    split_replica_exec(LPC_PARTITION_SPLIT_ERROR, pid, handler);
}

// ThreadPool: THREAD_POOL_REPLICATION
dsn::error_code
replica_stub::split_replica_exec(dsn::task_code code, gpid pid, local_execution handler)
{
    FAIL_POINT_INJECT_F("replica_stub_split_replica_exec",
                        [](absl::string_view) { return ERR_OK; });
    replica_ptr replica = pid.get_app_id() == 0 ? nullptr : get_replica(pid);
    if (replica && handler) {
        tasking::enqueue(
            code,
            replica.get()->tracker(),
            [handler, replica]() { handler(replica->get_split_manager()); },
            pid.thread_hash());
        return ERR_OK;
    }
    LOG_WARNING("replica({}) is invalid", pid);
    return ERR_OBJECT_NOT_FOUND;
}

// ThreadPool: THREAD_POOL_REPLICATION
void replica_stub::on_notify_primary_split_catch_up(notify_catch_up_rpc rpc)
{
    const notify_catch_up_request &request = rpc.request();
    notify_cacth_up_response &response = rpc.response();
    replica_ptr replica = get_replica(request.parent_gpid);
    if (replica != nullptr) {
        replica->get_split_manager()->parent_handle_child_catch_up(request, response);
    } else {
        response.err = ERR_OBJECT_NOT_FOUND;
    }
}

// ThreadPool: THREAD_POOL_REPLICATION
void replica_stub::on_update_child_group_partition_count(update_child_group_partition_count_rpc rpc)
{
    const auto &request = rpc.request();
    auto &response = rpc.response();
    replica_ptr replica = get_replica(request.child_pid);
    if (replica != nullptr) {
        replica->get_split_manager()->on_update_child_group_partition_count(request, response);
    } else {
        response.err = ERR_OBJECT_NOT_FOUND;
    }
}

void replica_stub::update_disk_holding_replicas()
{
    for (const auto &dn : _fs_manager.get_dir_nodes()) {
        dn->holding_primary_replicas.clear();
        dn->holding_secondary_replicas.clear();
        for (const auto &holding_replicas : dn->holding_replicas) {
            const auto &pids = holding_replicas.second;
            for (const auto &pid : pids) {
                const auto rep = get_replica(pid);
                if (rep == nullptr) {
                    continue;
                }
                if (rep->status() == partition_status::PS_PRIMARY) {
                    dn->holding_primary_replicas[holding_replicas.first].emplace(pid);
                } else if (rep->status() == partition_status::PS_SECONDARY) {
                    dn->holding_secondary_replicas[holding_replicas.first].emplace(pid);
                }
            }
        }
    }
}

void replica_stub::on_bulk_load(bulk_load_rpc rpc)
{
    const bulk_load_request &request = rpc.request();
    bulk_load_response &response = rpc.response();

    LOG_INFO("[{}@{}]: receive bulk load request", request.pid, _primary_address_str);
    replica_ptr rep = get_replica(request.pid);
    if (rep != nullptr) {
        rep->get_bulk_loader()->on_bulk_load(request, response);
    } else {
        LOG_ERROR("replica({}) is not existed", request.pid);
        response.err = ERR_OBJECT_NOT_FOUND;
    }
}

void replica_stub::on_group_bulk_load(group_bulk_load_rpc rpc)
{
    const group_bulk_load_request &request = rpc.request();
    group_bulk_load_response &response = rpc.response();

    LOG_INFO("[{}@{}]: received group bulk load request, primary = {}, ballot = {}, "
             "meta_bulk_load_status = {}",
             request.config.pid,
             _primary_address_str,
             request.config.primary.to_string(),
             request.config.ballot,
             enum_to_string(request.meta_bulk_load_status));

    replica_ptr rep = get_replica(request.config.pid);
    if (rep != nullptr) {
        rep->get_bulk_loader()->on_group_bulk_load(request, response);
    } else {
        LOG_ERROR("replica({}) is not existed", request.config.pid);
        response.err = ERR_OBJECT_NOT_FOUND;
    }
}

void replica_stub::on_detect_hotkey(detect_hotkey_rpc rpc)
{
    const auto &request = rpc.request();
    auto &response = rpc.response();

    LOG_INFO("[{}@{}]: received detect hotkey request, hotkey_type = {}, detect_action = {}",
             request.pid,
             _primary_address_str,
             enum_to_string(request.type),
             enum_to_string(request.action));

    replica_ptr rep = get_replica(request.pid);
    if (rep != nullptr) {
        rep->on_detect_hotkey(request, response);
    } else {
        response.err = ERR_OBJECT_NOT_FOUND;
        response.err_hint = fmt::format("not find the replica {} \n", request.pid);
    }
}

void replica_stub::query_app_data_version(
    int32_t app_id, /*pidx => data_version*/ std::unordered_map<int32_t, uint32_t> &version_map)
{
    zauto_read_lock l(_replicas_lock);
    for (const auto &kv : _replicas) {
        if (kv.first.get_app_id() == app_id) {
            replica_ptr rep = kv.second;
            if (rep != nullptr) {
                uint32_t data_version = rep->query_data_version();
                version_map[kv.first.get_partition_index()] = data_version;
            }
        }
    }
}

void replica_stub::query_app_manual_compact_status(
    int32_t app_id, std::unordered_map<gpid, manual_compaction_status::type> &status)
{
    zauto_read_lock l(_replicas_lock);
    for (auto it = _replicas.begin(); it != _replicas.end(); ++it) {
        if (it->first.get_app_id() == app_id) {
            status[it->first] = it->second->get_manual_compact_status();
        }
    }
}

void replica_stub::update_config(const std::string &name)
{
    // The new value has been validated and FLAGS_* has been updated, it's safety to use it
    // directly.
    UPDATE_CONFIG(_config_sync_timer_task->update_interval, config_sync_interval_ms, name);
}

void replica_stub::wait_closing_replicas_finished()
{
    zauto_write_lock l(_replicas_lock);
    while (!_closing_replicas.empty()) {
        auto task = std::get<0>(_closing_replicas.begin()->second);
        auto first_gpid = _closing_replicas.begin()->first;

        // TODO(yingchun): improve the code
        _replicas_lock.unlock_write();
        task->wait();
        _replicas_lock.lock_write();

        // task will automatically remove this replica from '_closing_replicas'
        if (!_closing_replicas.empty()) {
            CHECK_NE_MSG(first_gpid,
                         _closing_replicas.begin()->first,
                         "this replica '{}' should has been removed",
                         first_gpid);
        }
    }
}

} // namespace replication
} // namespace dsn<|MERGE_RESOLUTION|>--- conflicted
+++ resolved
@@ -1436,21 +1436,7 @@
     }
 }
 
-<<<<<<< HEAD
-void replica_stub::init_gc_for_test()
-{
-    CHECK(FLAGS_gc_disabled, "");
-
-    _gc_timer_task = tasking::enqueue(
-        LPC_GARBAGE_COLLECT_LOGS_AND_REPLICAS,
-        &_tracker,
-        [this] { on_gc(); },
-        0,
-        std::chrono::milliseconds(FLAGS_gc_interval_ms));
-}
-
-=======
->>>>>>> 56404f1a
+
 void replica_stub::on_gc_replica(replica_stub_ptr this_, gpid id)
 {
     std::pair<app_info, replica_info> closed_info;
