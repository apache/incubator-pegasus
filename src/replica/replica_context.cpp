﻿/*
 * The MIT License (MIT)
 *
 * Copyright (c) 2015 Microsoft Corporation
 *
 * -=- Robust Distributed System Nucleus (rDSN) -=-
 *
 * Permission is hereby granted, free of charge, to any person obtaining a copy
 * of this software and associated documentation files (the "Software"), to deal
 * in the Software without restriction, including without limitation the rights
 * to use, copy, modify, merge, publish, distribute, sublicense, and/or sell
 * copies of the Software, and to permit persons to whom the Software is
 * furnished to do so, subject to the following conditions:
 *
 * The above copyright notice and this permission notice shall be included in
 * all copies or substantial portions of the Software.
 *
 * THE SOFTWARE IS PROVIDED "AS IS", WITHOUT WARRANTY OF ANY KIND, EXPRESS OR
 * IMPLIED, INCLUDING BUT NOT LIMITED TO THE WARRANTIES OF MERCHANTABILITY,
 * FITNESS FOR A PARTICULAR PURPOSE AND NONINFRINGEMENT. IN NO EVENT SHALL THE
 * AUTHORS OR COPYRIGHT HOLDERS BE LIABLE FOR ANY CLAIM, DAMAGES OR OTHER
 * LIABILITY, WHETHER IN AN ACTION OF CONTRACT, TORT OR OTHERWISE, ARISING FROM,
 * OUT OF OR IN CONNECTION WITH THE SOFTWARE OR THE USE OR OTHER DEALINGS IN
 * THE SOFTWARE.
 */

#include <atomic>
#include <vector>

#include "bulk_load_types.h"
#include "common/replication_enums.h"
#include "mutation.h"
#include "replica.h"
#include "replica_context.h"
#include "replica_stub.h"
#include "rpc/rpc_address.h"
#include "utils/error_code.h"
#include "utils/utils.h"

namespace dsn {
namespace replication {

void primary_context::cleanup(bool clean_pending_mutations)
{
    do_cleanup_pending_mutations(clean_pending_mutations);

    // clean up group check
    CLEANUP_TASK_ALWAYS(group_check_task)

    for (auto it = group_check_pending_replies.begin(); it != group_check_pending_replies.end();
         ++it) {
        CLEANUP_TASK_ALWAYS(it->second)
        // it->second->cancel(true);
    }

    group_check_pending_replies.clear();

    // clean up reconfiguration
    CLEANUP_TASK_ALWAYS(reconfiguration_task)

    // clean up checkpoint
    CLEANUP_TASK_ALWAYS(checkpoint_task)

    // cleanup group bulk load
    for (auto &kv : group_bulk_load_pending_replies) {
        CLEANUP_TASK_ALWAYS(kv.second);
    }
    group_bulk_load_pending_replies.clear();

    pc.ballot = 0;

    cleanup_bulk_load_states();

    cleanup_split_states();

    secondary_disk_status.clear();
}

bool primary_context::is_cleaned()
{
    return nullptr == group_check_task && nullptr == reconfiguration_task &&
           nullptr == checkpoint_task && group_check_pending_replies.empty() &&
           nullptr == register_child_task && nullptr == query_child_task &&
           group_bulk_load_pending_replies.empty();
}

void primary_context::do_cleanup_pending_mutations(bool clean_pending_mutations)
{
    if (clean_pending_mutations) {
        write_queue.clear();
    }
}

void primary_context::reset_membership(const partition_configuration &new_pc, bool clear_learners)
{
    statuses.clear();
    if (clear_learners) {
        learners.clear();
    }

    if (new_pc.ballot > pc.ballot) {
        next_learning_version = (((uint64_t)new_pc.ballot) << 32) + 1;
    } else {
        ++next_learning_version;
    }

    pc = new_pc;

    // Normalize the partition_configuration type 'pc' before using it.
    dsn::host_port primary;
    GET_HOST_PORT(pc, primary, primary);
    if (primary) {
        statuses[primary] = partition_status::PS_PRIMARY;
        // Normalize 'hp_primary'.
        if (!pc.__isset.hp_primary) {
            pc.__set_hp_primary(primary);
        }
    }

    std::vector<dsn::host_port> secondaries;
    GET_HOST_PORTS(new_pc, secondaries, secondaries);
    for (const auto &secondary : secondaries) {
        statuses[secondary] = partition_status::PS_SECONDARY;
        learners.erase(secondary);
    }
    // Normalize 'hp_secondaries'.
    if (!pc.__isset.hp_secondaries) {
        pc.__set_hp_secondaries(secondaries);
    }

    for (const auto &[learner, _] : learners) {
        statuses[learner] = partition_status::PS_POTENTIAL_SECONDARY;
    }
}

void primary_context::get_replica_config(partition_status::type st,
                                         /*out*/ replica_configuration &config,
                                         uint64_t learner_signature /*= invalid_signature*/)
{
    config.pid = pc.pid;
    SET_OBJ_IP_AND_HOST_PORT(config, primary, pc, primary);
    config.ballot = pc.ballot;
    config.status = st;
    config.learner_signature = learner_signature;
}

bool primary_context::check_exist(const ::dsn::host_port &node, partition_status::type st)
{
    switch (st) {
<<<<<<< HEAD
    case partition_status::PS_PRIMARY:
        DCHECK(pc.__isset.hp_primary, "");
        return pc.hp_primary == node;
    case partition_status::PS_SECONDARY:
        DCHECK(pc.__isset.hp_secondaries, "");
        return utils::contains(pc.hp_secondaries, node);
=======
    case partition_status::PS_PRIMARY: {
        DCHECK(pc.__isset.hp_primary, "");
        host_port primary;
        GET_HOST_PORT(pc, primary, primary);
        return primary == node;
    }
    case partition_status::PS_SECONDARY: {
        DCHECK(pc.__isset.hp_secondaries, "");
        std::vector<host_port> secondaries;
        GET_HOST_PORTS(pc, secondaries, secondaries);
        return utils::contains(secondaries, node);
    }
>>>>>>> ce267cbd
    case partition_status::PS_POTENTIAL_SECONDARY:
        return learners.find(node) != learners.end();
    default:
        CHECK(false, "invalid partition_status, status = {}", enum_to_string(st));
        return false;
    }
}

void primary_context::reset_node_bulk_load_states(const host_port &node)
{
    secondary_bulk_load_states[node].__set_download_progress(0);
    secondary_bulk_load_states[node].__set_download_status(ERR_OK);
    secondary_bulk_load_states[node].__set_ingest_status(ingestion_status::IS_INVALID);
    secondary_bulk_load_states[node].__set_is_cleaned_up(false);
    secondary_bulk_load_states[node].__set_is_paused(false);
}

void primary_context::cleanup_bulk_load_states()
{
    secondary_bulk_load_states.erase(secondary_bulk_load_states.begin(),
                                     secondary_bulk_load_states.end());
    ingestion_is_empty_prepare_sent = false;
}

void primary_context::cleanup_split_states()
{
    CLEANUP_TASK_ALWAYS(register_child_task)
    CLEANUP_TASK_ALWAYS(query_child_task)

    caught_up_children.clear();
    sync_send_write_request = false;
    split_stopped_secondary.clear();
}

bool primary_context::secondary_disk_abnormal() const
{
    for (const auto &kv : secondary_disk_status) {
        if (kv.second != disk_status::NORMAL) {
            LOG_INFO("partition[{}] secondary[{}] disk space is {}",
                     pc.pid,
                     kv.first,
                     enum_to_string(kv.second));
            return true;
        }
    }
    return false;
}

bool secondary_context::cleanup(bool force)
{
    CLEANUP_TASK(checkpoint_task, force)

    if (!force) {
        CLEANUP_TASK_ALWAYS(checkpoint_completed_task);
    } else {
        CLEANUP_TASK(checkpoint_completed_task, force)
    }

    CLEANUP_TASK(catchup_with_private_log_task, force)

    checkpoint_is_running = false;
    return true;
}

bool secondary_context::is_cleaned() { return checkpoint_is_running == false; }

bool potential_secondary_context::cleanup(bool force)
{
    task_ptr t = nullptr;

    if (!force) {
        CLEANUP_TASK_ALWAYS(delay_learning_task)

        CLEANUP_TASK_ALWAYS(learning_task)

        CLEANUP_TASK_ALWAYS(learn_remote_files_completed_task)

        CLEANUP_TASK_ALWAYS(completion_notify_task)
    } else {
        CLEANUP_TASK(delay_learning_task, true)

        CLEANUP_TASK(learning_task, true)

        CLEANUP_TASK(learn_remote_files_completed_task, true)

        CLEANUP_TASK(completion_notify_task, true)
    }

    CLEANUP_TASK(learn_remote_files_task, force)

    CLEANUP_TASK(catchup_with_private_log_task, force)

    learning_version = 0;
    learning_start_ts_ns = 0;
    learning_copy_file_count = 0;
    learning_copy_file_size = 0;
    learning_copy_buffer_size = 0;
    learning_round_is_running = false;
    if (learn_app_concurrent_count_increased) {
        --owner_replica->get_replica_stub()->_learn_app_concurrent_count;
        learn_app_concurrent_count_increased = false;
    }
    learning_start_prepare_decree = invalid_decree;
    first_learn_start_decree = invalid_decree;
    learning_status = learner_status::LearningInvalid;
    return true;
}

bool potential_secondary_context::is_cleaned()
{
    return nullptr == delay_learning_task && nullptr == learning_task &&
           nullptr == learn_remote_files_task && nullptr == learn_remote_files_completed_task &&
           nullptr == catchup_with_private_log_task && nullptr == completion_notify_task;
}

bool partition_split_context::cleanup(bool force)
{
    CLEANUP_TASK(async_learn_task, force)
    if (!force) {
        CLEANUP_TASK_ALWAYS(check_state_task)
    } else {
        CLEANUP_TASK(check_state_task, force)
    }

    splitting_start_ts_ns = 0;
    splitting_start_async_learn_ts_ns = 0;
    splitting_copy_file_count = 0;
    splitting_copy_file_size = 0;
    parent_gpid.set_app_id(0);
    is_prepare_list_copied = false;
    is_caught_up = false;
    return true;
}

bool partition_split_context::is_cleaned() const
{
    return async_learn_task == nullptr && check_state_task == nullptr;
}

} // namespace replication
} // namespace dsn<|MERGE_RESOLUTION|>--- conflicted
+++ resolved
@@ -147,14 +147,6 @@
 bool primary_context::check_exist(const ::dsn::host_port &node, partition_status::type st)
 {
     switch (st) {
-<<<<<<< HEAD
-    case partition_status::PS_PRIMARY:
-        DCHECK(pc.__isset.hp_primary, "");
-        return pc.hp_primary == node;
-    case partition_status::PS_SECONDARY:
-        DCHECK(pc.__isset.hp_secondaries, "");
-        return utils::contains(pc.hp_secondaries, node);
-=======
     case partition_status::PS_PRIMARY: {
         DCHECK(pc.__isset.hp_primary, "");
         host_port primary;
@@ -167,7 +159,6 @@
         GET_HOST_PORTS(pc, secondaries, secondaries);
         return utils::contains(secondaries, node);
     }
->>>>>>> ce267cbd
     case partition_status::PS_POTENTIAL_SECONDARY:
         return learners.find(node) != learners.end();
     default:
