--- conflicted
+++ resolved
@@ -40,7 +40,7 @@
                   "send mutation log batch bytes size per rpc");
 DSN_TAG_VARIABLE(duplicate_log_batch_bytes, FT_MUTABLE);
 
-<<<<<<< HEAD
+
 DSN_DEFINE_bool(
     replication,
     duplication_unsafe_allow_non_idempotent,
@@ -49,7 +49,7 @@
     "writes via duplication. Note that this switch may cause data inconsistency between "
     "clusters. So we say it is unsafe.");
 DSN_TAG_VARIABLE(duplication_unsafe_allow_non_idempotent, FT_MUTABLE);
-=======
+
 // While many clusters are duplicated to a target cluster, we have to add many cluster
 // ids to the `*.ini` file of the target cluster, and the target cluster might be restarted
 // very frequently.
@@ -60,7 +60,7 @@
                 dup_ignore_other_cluster_ids,
                 false,
                 "Allow any other cluster id except myself to be ignored for duplication");
->>>>>>> 5b9f46a2
+
 
 namespace dsn {
 namespace replication {
