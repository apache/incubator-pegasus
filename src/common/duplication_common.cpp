--- conflicted
+++ resolved
@@ -37,17 +37,15 @@
                   "send mutation log batch bytes size per rpc");
 DSN_TAG_VARIABLE(duplicate_log_batch_bytes, FT_MUTABLE);
 
-<<<<<<< HEAD
 DSN_DEFINE_bool("replication",
                 force_send_no_idempotent_when_duplication,
                 false,
                 "receive client idempotent write requests and send them to backup cluster when "
                 "doing duplication");
 DSN_TAG_VARIABLE(force_send_no_idempotent_when_duplication, FT_MUTABLE);
-=======
+
 namespace dsn {
 namespace replication {
->>>>>>> 4bd798ab
 
 const std::string duplication_constants::kDuplicationCheckpointRootDir /*NOLINT*/ = "duplication";
 const std::string duplication_constants::kClustersSectionName /*NOLINT*/ = "pegasus.clusters";
