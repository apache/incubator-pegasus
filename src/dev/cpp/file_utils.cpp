--- conflicted
+++ resolved
@@ -101,11 +101,7 @@
                 if (err != 0)
                 {
                     err = errno;
-<<<<<<< HEAD
-                    ddebug("get_stat_internal %s failed, err = %s",
-=======
                     dinfo("get_stat_internal %s failed, err = %s",
->>>>>>> 76f17728
                         npath.c_str(),
                         strerror(err)
                         );
