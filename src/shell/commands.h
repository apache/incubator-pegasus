// Copyright (c) 2017, Xiaomi, Inc.  All rights reserved.
// This source code is licensed under the Apache License Version 2.0, which
// can be found in the LICENSE file in the root directory of this source tree.

#pragma once

#include <getopt.h>
#include <thread>
#include <iomanip>
#include <fstream>
#include <boost/lexical_cast.hpp>
#include <boost/algorithm/string.hpp>
#include <rocksdb/db.h>
#include <rocksdb/sst_dump_tool.h>
#include <dsn/utility/filesystem.h>
#include <dsn/utility/output_utils.h>
#include <dsn/utility/string_conv.h>
#include <dsn/utility/string_view.h>
#include <dsn/dist/cli/cli.client.h>
#include <dsn/dist/replication/replication_ddl_client.h>
#include <dsn/dist/replication/mutation_log_tool.h>

#include <rrdb/rrdb.code.definition.h>
#include <rrdb/rrdb_types.h>
#include <pegasus/version.h>
#include <pegasus/git_commit.h>
#include <pegasus/error.h>

#include "command_executor.h"
#include "command_utils.h"
#include "command_helper.h"
#include "args.h"

using namespace dsn::replication;
using tp_alignment = ::dsn::utils::table_printer::alignment;

static const char *INDENT = "  ";
struct list_nodes_helper
{
    std::string node_name;
    std::string node_status;
    int primary_count;
    int secondary_count;
    int64_t memused_res_mb;
    int64_t block_cache_bytes;
    int64_t mem_tbl_bytes;
    int64_t mem_idx_bytes;
    int64_t disk_available_total_ratio;
    int64_t disk_available_min_ratio;
    list_nodes_helper(const std::string &n, const std::string &s)
        : node_name(n),
          node_status(s),
          primary_count(0),
          secondary_count(0),
          memused_res_mb(0),
          block_cache_bytes(0),
          mem_tbl_bytes(0),
          mem_idx_bytes(0),
          disk_available_total_ratio(0),
          disk_available_min_ratio(0)
    {
    }
};
<<<<<<< HEAD

// == miscellaneous (see 'commands/misc.cpp') == //

bool help_info(command_executor *e, shell_context *sc, arguments args);

bool version(command_executor *e, shell_context *sc, arguments args);

bool exit_shell(command_executor *e, shell_context *sc, arguments args);

// == global properties (see 'commands/global_properties.cpp') == //

bool use_app_as_current(command_executor *e, shell_context *sc, arguments args);

bool process_escape_all(command_executor *e, shell_context *sc, arguments args);

bool process_timeout(command_executor *e, shell_context *sc, arguments args);

bool cc_command(command_executor *e, shell_context *sc, arguments args);

// == node management (see 'commands/node_management.cpp') == //

bool query_cluster_info(command_executor *e, shell_context *sc, arguments args);

bool ls_nodes(command_executor *e, shell_context *sc, arguments args);

bool server_info(command_executor *e, shell_context *sc, arguments args);

bool server_stat(command_executor *e, shell_context *sc, arguments args);

bool remote_command(command_executor *e, shell_context *sc, arguments args);

bool flush_log(command_executor *e, shell_context *sc, arguments args);

// == table management (see 'commands/table_management.cpp') == //

bool ls_apps(command_executor *e, shell_context *sc, arguments args);

bool query_app(command_executor *e, shell_context *sc, arguments args);

bool app_disk(command_executor *e, shell_context *sc, arguments args);

bool app_stat(command_executor *e, shell_context *sc, arguments args);

bool create_app(command_executor *e, shell_context *sc, arguments args);

bool drop_app(command_executor *e, shell_context *sc, arguments args);

bool recall_app(command_executor *e, shell_context *sc, arguments args);

bool get_app_envs(command_executor *e, shell_context *sc, arguments args);

bool set_app_envs(command_executor *e, shell_context *sc, arguments args);

bool del_app_envs(command_executor *e, shell_context *sc, arguments args);

bool clear_app_envs(command_executor *e, shell_context *sc, arguments args);

// == data operations (see 'commands/data_operations.cpp') == //

bool data_operations(command_executor *e, shell_context *sc, arguments args);

bool set_value(command_executor *e, shell_context *sc, arguments args);

bool multi_set_value(command_executor *e, shell_context *sc, arguments args);

bool get_value(command_executor *e, shell_context *sc, arguments args);

bool multi_get_value(command_executor *e, shell_context *sc, arguments args);

bool multi_get_range(command_executor *e, shell_context *sc, arguments args);

bool multi_get_sortkeys(command_executor *e, shell_context *sc, arguments args);

bool delete_value(command_executor *e, shell_context *sc, arguments args);

bool multi_del_value(command_executor *e, shell_context *sc, arguments args);

bool multi_del_range(command_executor *e, shell_context *sc, arguments args);

bool incr(command_executor *e, shell_context *sc, arguments args);

bool check_and_set(command_executor *e, shell_context *sc, arguments args);

bool check_and_mutate(command_executor *e, shell_context *sc, arguments args);

bool exist(command_executor *e, shell_context *sc, arguments args);

bool sortkey_count(command_executor *e, shell_context *sc, arguments args);

bool get_ttl(command_executor *e, shell_context *sc, arguments args);

bool calculate_hash_value(command_executor *e, shell_context *sc, arguments args);

bool hash_scan(command_executor *e, shell_context *sc, arguments args);

bool full_scan(command_executor *e, shell_context *sc, arguments args);

bool copy_data(command_executor *e, shell_context *sc, arguments args);

bool clear_data(command_executor *e, shell_context *sc, arguments args);

bool count_data(command_executor *e, shell_context *sc, arguments args);

// == load balancing (see 'commands/rebalance.cpp') == //

bool set_meta_level(command_executor *e, shell_context *sc, arguments args);

bool get_meta_level(command_executor *e, shell_context *sc, arguments args);

bool propose(command_executor *e, shell_context *sc, arguments args);

bool balance(command_executor *e, shell_context *sc, arguments args);

// == data recovery (see 'commands/recovery.cpp') == //

bool recover(command_executor *e, shell_context *sc, arguments args);

bool ddd_diagnose(command_executor *e, shell_context *sc, arguments args);

// == cold backup (see 'commands/cold_backup.cpp') == //

bool add_backup_policy(command_executor *e, shell_context *sc, arguments args);

bool ls_backup_policy(command_executor *e, shell_context *sc, arguments args);

bool modify_backup_policy(command_executor *e, shell_context *sc, arguments args);

bool disable_backup_policy(command_executor *e, shell_context *sc, arguments args);

bool enable_backup_policy(command_executor *e, shell_context *sc, arguments args);

bool restore(command_executor *e, shell_context *sc, arguments args);

bool query_backup_policy(command_executor *e, shell_context *sc, arguments args);

bool query_restore_status(command_executor *e, shell_context *sc, arguments args);

// == debugging tools (see 'commands/debugger.cpp') == //

bool sst_dump(command_executor *e, shell_context *sc, arguments args);

bool mlog_dump(command_executor *e, shell_context *sc, arguments args);

bool local_get(command_executor *e, shell_context *sc, arguments args);

// == duplication (see 'commands/duplication.cpp') == //

bool add_dup(command_executor *e, shell_context *sc, arguments args);

bool query_dup(command_executor *e, shell_context *sc, arguments args);

bool remove_dup(command_executor *e, shell_context *sc, arguments args);

bool start_dup(command_executor *e, shell_context *sc, arguments args);

bool pause_dup(command_executor *e, shell_context *sc, arguments args);
=======

// == miscellaneous (see 'commands/misc.cpp') == //

bool help_info(command_executor *e, shell_context *sc, arguments args);

bool version(command_executor *e, shell_context *sc, arguments args);

bool exit_shell(command_executor *e, shell_context *sc, arguments args);

// == global properties (see 'commands/global_properties.cpp') == //

bool use_app_as_current(command_executor *e, shell_context *sc, arguments args);

bool process_escape_all(command_executor *e, shell_context *sc, arguments args);

bool process_timeout(command_executor *e, shell_context *sc, arguments args);

bool cc_command(command_executor *e, shell_context *sc, arguments args);

// == node management (see 'commands/node_management.cpp') == //

bool query_cluster_info(command_executor *e, shell_context *sc, arguments args);

bool ls_nodes(command_executor *e, shell_context *sc, arguments args);

bool server_info(command_executor *e, shell_context *sc, arguments args);

bool server_stat(command_executor *e, shell_context *sc, arguments args);

bool remote_command(command_executor *e, shell_context *sc, arguments args);

bool flush_log(command_executor *e, shell_context *sc, arguments args);

// == table management (see 'commands/table_management.cpp') == //

bool ls_apps(command_executor *e, shell_context *sc, arguments args);

bool query_app(command_executor *e, shell_context *sc, arguments args);

bool app_disk(command_executor *e, shell_context *sc, arguments args);

bool app_stat(command_executor *e, shell_context *sc, arguments args);

bool create_app(command_executor *e, shell_context *sc, arguments args);

bool drop_app(command_executor *e, shell_context *sc, arguments args);

bool recall_app(command_executor *e, shell_context *sc, arguments args);

bool get_app_envs(command_executor *e, shell_context *sc, arguments args);

bool set_app_envs(command_executor *e, shell_context *sc, arguments args);

bool del_app_envs(command_executor *e, shell_context *sc, arguments args);

bool clear_app_envs(command_executor *e, shell_context *sc, arguments args);

// == data operations (see 'commands/data_operations.cpp') == //

bool data_operations(command_executor *e, shell_context *sc, arguments args);

bool set_value(command_executor *e, shell_context *sc, arguments args);

bool multi_set_value(command_executor *e, shell_context *sc, arguments args);

bool get_value(command_executor *e, shell_context *sc, arguments args);

bool multi_get_value(command_executor *e, shell_context *sc, arguments args);

bool multi_get_range(command_executor *e, shell_context *sc, arguments args);

bool multi_get_sortkeys(command_executor *e, shell_context *sc, arguments args);

bool delete_value(command_executor *e, shell_context *sc, arguments args);

bool multi_del_value(command_executor *e, shell_context *sc, arguments args);

bool multi_del_range(command_executor *e, shell_context *sc, arguments args);

bool incr(command_executor *e, shell_context *sc, arguments args);

bool check_and_set(command_executor *e, shell_context *sc, arguments args);

bool check_and_mutate(command_executor *e, shell_context *sc, arguments args);

bool exist(command_executor *e, shell_context *sc, arguments args);

bool sortkey_count(command_executor *e, shell_context *sc, arguments args);

bool get_ttl(command_executor *e, shell_context *sc, arguments args);

bool calculate_hash_value(command_executor *e, shell_context *sc, arguments args);

bool hash_scan(command_executor *e, shell_context *sc, arguments args);

bool full_scan(command_executor *e, shell_context *sc, arguments args);

bool copy_data(command_executor *e, shell_context *sc, arguments args);

bool clear_data(command_executor *e, shell_context *sc, arguments args);

bool count_data(command_executor *e, shell_context *sc, arguments args);

// == load balancing(see 'commands/rebalance.cpp') == //

bool set_meta_level(command_executor *e, shell_context *sc, arguments args);

bool get_meta_level(command_executor *e, shell_context *sc, arguments args);

bool propose(command_executor *e, shell_context *sc, arguments args);

bool balance(command_executor *e, shell_context *sc, arguments args);

// == data recovery(see 'commands/recovery.cpp') == //

bool recover(command_executor *e, shell_context *sc, arguments args);

bool ddd_diagnose(command_executor *e, shell_context *sc, arguments args);

// == cold backup (see 'commands/cold_backup.cpp') == //

bool add_backup_policy(command_executor *e, shell_context *sc, arguments args);

bool ls_backup_policy(command_executor *e, shell_context *sc, arguments args);

bool modify_backup_policy(command_executor *e, shell_context *sc, arguments args);

bool disable_backup_policy(command_executor *e, shell_context *sc, arguments args);

bool enable_backup_policy(command_executor *e, shell_context *sc, arguments args);

bool restore(command_executor *e, shell_context *sc, arguments args);

bool query_backup_policy(command_executor *e, shell_context *sc, arguments args);

bool query_restore_status(command_executor *e, shell_context *sc, arguments args);

// == debugger (see 'commands/debugger.cpp') == //Debugging tool

bool sst_dump(command_executor *e, shell_context *sc, arguments args);

bool mlog_dump(command_executor *e, shell_context *sc, arguments args);

bool local_get(command_executor *e, shell_context *sc, arguments args);
>>>>>>> b5d95d26
<|MERGE_RESOLUTION|>--- conflicted
+++ resolved
@@ -61,7 +61,6 @@
     {
     }
 };
-<<<<<<< HEAD
 
 // == miscellaneous (see 'commands/misc.cpp') == //
 
@@ -165,7 +164,7 @@
 
 bool count_data(command_executor *e, shell_context *sc, arguments args);
 
-// == load balancing (see 'commands/rebalance.cpp') == //
+// == load balancing(see 'commands/rebalance.cpp') == //
 
 bool set_meta_level(command_executor *e, shell_context *sc, arguments args);
 
@@ -175,7 +174,7 @@
 
 bool balance(command_executor *e, shell_context *sc, arguments args);
 
-// == data recovery (see 'commands/recovery.cpp') == //
+// == data recovery(see 'commands/recovery.cpp') == //
 
 bool recover(command_executor *e, shell_context *sc, arguments args);
 
@@ -199,168 +198,10 @@
 
 bool query_restore_status(command_executor *e, shell_context *sc, arguments args);
 
-// == debugging tools (see 'commands/debugger.cpp') == //
+// == debugger (see 'commands/debugger.cpp') == //Debugging tool
 
 bool sst_dump(command_executor *e, shell_context *sc, arguments args);
 
 bool mlog_dump(command_executor *e, shell_context *sc, arguments args);
 
-bool local_get(command_executor *e, shell_context *sc, arguments args);
-
-// == duplication (see 'commands/duplication.cpp') == //
-
-bool add_dup(command_executor *e, shell_context *sc, arguments args);
-
-bool query_dup(command_executor *e, shell_context *sc, arguments args);
-
-bool remove_dup(command_executor *e, shell_context *sc, arguments args);
-
-bool start_dup(command_executor *e, shell_context *sc, arguments args);
-
-bool pause_dup(command_executor *e, shell_context *sc, arguments args);
-=======
-
-// == miscellaneous (see 'commands/misc.cpp') == //
-
-bool help_info(command_executor *e, shell_context *sc, arguments args);
-
-bool version(command_executor *e, shell_context *sc, arguments args);
-
-bool exit_shell(command_executor *e, shell_context *sc, arguments args);
-
-// == global properties (see 'commands/global_properties.cpp') == //
-
-bool use_app_as_current(command_executor *e, shell_context *sc, arguments args);
-
-bool process_escape_all(command_executor *e, shell_context *sc, arguments args);
-
-bool process_timeout(command_executor *e, shell_context *sc, arguments args);
-
-bool cc_command(command_executor *e, shell_context *sc, arguments args);
-
-// == node management (see 'commands/node_management.cpp') == //
-
-bool query_cluster_info(command_executor *e, shell_context *sc, arguments args);
-
-bool ls_nodes(command_executor *e, shell_context *sc, arguments args);
-
-bool server_info(command_executor *e, shell_context *sc, arguments args);
-
-bool server_stat(command_executor *e, shell_context *sc, arguments args);
-
-bool remote_command(command_executor *e, shell_context *sc, arguments args);
-
-bool flush_log(command_executor *e, shell_context *sc, arguments args);
-
-// == table management (see 'commands/table_management.cpp') == //
-
-bool ls_apps(command_executor *e, shell_context *sc, arguments args);
-
-bool query_app(command_executor *e, shell_context *sc, arguments args);
-
-bool app_disk(command_executor *e, shell_context *sc, arguments args);
-
-bool app_stat(command_executor *e, shell_context *sc, arguments args);
-
-bool create_app(command_executor *e, shell_context *sc, arguments args);
-
-bool drop_app(command_executor *e, shell_context *sc, arguments args);
-
-bool recall_app(command_executor *e, shell_context *sc, arguments args);
-
-bool get_app_envs(command_executor *e, shell_context *sc, arguments args);
-
-bool set_app_envs(command_executor *e, shell_context *sc, arguments args);
-
-bool del_app_envs(command_executor *e, shell_context *sc, arguments args);
-
-bool clear_app_envs(command_executor *e, shell_context *sc, arguments args);
-
-// == data operations (see 'commands/data_operations.cpp') == //
-
-bool data_operations(command_executor *e, shell_context *sc, arguments args);
-
-bool set_value(command_executor *e, shell_context *sc, arguments args);
-
-bool multi_set_value(command_executor *e, shell_context *sc, arguments args);
-
-bool get_value(command_executor *e, shell_context *sc, arguments args);
-
-bool multi_get_value(command_executor *e, shell_context *sc, arguments args);
-
-bool multi_get_range(command_executor *e, shell_context *sc, arguments args);
-
-bool multi_get_sortkeys(command_executor *e, shell_context *sc, arguments args);
-
-bool delete_value(command_executor *e, shell_context *sc, arguments args);
-
-bool multi_del_value(command_executor *e, shell_context *sc, arguments args);
-
-bool multi_del_range(command_executor *e, shell_context *sc, arguments args);
-
-bool incr(command_executor *e, shell_context *sc, arguments args);
-
-bool check_and_set(command_executor *e, shell_context *sc, arguments args);
-
-bool check_and_mutate(command_executor *e, shell_context *sc, arguments args);
-
-bool exist(command_executor *e, shell_context *sc, arguments args);
-
-bool sortkey_count(command_executor *e, shell_context *sc, arguments args);
-
-bool get_ttl(command_executor *e, shell_context *sc, arguments args);
-
-bool calculate_hash_value(command_executor *e, shell_context *sc, arguments args);
-
-bool hash_scan(command_executor *e, shell_context *sc, arguments args);
-
-bool full_scan(command_executor *e, shell_context *sc, arguments args);
-
-bool copy_data(command_executor *e, shell_context *sc, arguments args);
-
-bool clear_data(command_executor *e, shell_context *sc, arguments args);
-
-bool count_data(command_executor *e, shell_context *sc, arguments args);
-
-// == load balancing(see 'commands/rebalance.cpp') == //
-
-bool set_meta_level(command_executor *e, shell_context *sc, arguments args);
-
-bool get_meta_level(command_executor *e, shell_context *sc, arguments args);
-
-bool propose(command_executor *e, shell_context *sc, arguments args);
-
-bool balance(command_executor *e, shell_context *sc, arguments args);
-
-// == data recovery(see 'commands/recovery.cpp') == //
-
-bool recover(command_executor *e, shell_context *sc, arguments args);
-
-bool ddd_diagnose(command_executor *e, shell_context *sc, arguments args);
-
-// == cold backup (see 'commands/cold_backup.cpp') == //
-
-bool add_backup_policy(command_executor *e, shell_context *sc, arguments args);
-
-bool ls_backup_policy(command_executor *e, shell_context *sc, arguments args);
-
-bool modify_backup_policy(command_executor *e, shell_context *sc, arguments args);
-
-bool disable_backup_policy(command_executor *e, shell_context *sc, arguments args);
-
-bool enable_backup_policy(command_executor *e, shell_context *sc, arguments args);
-
-bool restore(command_executor *e, shell_context *sc, arguments args);
-
-bool query_backup_policy(command_executor *e, shell_context *sc, arguments args);
-
-bool query_restore_status(command_executor *e, shell_context *sc, arguments args);
-
-// == debugger (see 'commands/debugger.cpp') == //Debugging tool
-
-bool sst_dump(command_executor *e, shell_context *sc, arguments args);
-
-bool mlog_dump(command_executor *e, shell_context *sc, arguments args);
-
-bool local_get(command_executor *e, shell_context *sc, arguments args);
->>>>>>> b5d95d26
+bool local_get(command_executor *e, shell_context *sc, arguments args);