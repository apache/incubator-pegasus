--- conflicted
+++ resolved
@@ -744,18 +744,6 @@
         values.emplace_back(args.argv[idx++]);
     }
 
-<<<<<<< HEAD
-    auto response = sc->ddl_client->set_app_envs(sc->current_app_name, keys, values);
-    if (!response.is_ok()) {
-        fmt::print(stderr, "set app envs failed with rpc error!\n");
-    } else {
-        ::dsn::error_code ec = response.get_value().err;
-        if (::dsn::ERR_OK == ec) {
-            fmt::print(stdout, "set app envs succeed\n");
-        } else {
-            fmt::print(stderr, "set app env failed with err = {}\n", ec.to_string());
-        }
-=======
     auto err_resp = sc->ddl_client->set_app_envs(sc->current_app_name, keys, values);
     dsn::error_s err = err_resp.get_error();
     std::string hint_msg;
@@ -767,7 +755,6 @@
         fmt::print(stderr, "set app envs failed with error {} [hint:\"{}\"]!\n", err, hint_msg);
     } else {
         fmt::print(stdout, "set app envs succeed\n");
->>>>>>> 1b482833
     }
 
     return true;
