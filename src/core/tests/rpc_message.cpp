--- conflicted
+++ resolved
@@ -214,11 +214,7 @@
         dsn_msg_get_options(request, &opts);
         ASSERT_EQ(100, opts.timeout_ms);
         ASSERT_EQ(1, opts.request_hash);
-<<<<<<< HEAD
-        ASSERT_EQ(333u, opts.vnid);
-=======
         ASSERT_EQ(333u, opts.gpid.value);
->>>>>>> 98d23e18
         ASSERT_EQ(444u, opts.context.context);
 
         ASSERT_EQ(rpc_address("127.0.0.1", 8080), rpc_address(dsn_msg_from_address(request)));
