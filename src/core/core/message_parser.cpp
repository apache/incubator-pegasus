--- conflicted
+++ resolved
@@ -277,8 +277,6 @@
 
     int dsn_message_parser::get_send_buffers_count(message_ex* msg)
     {
-<<<<<<< HEAD
-=======
         if (msg->header->hdr_type == header_type::hdr_dsn_thrift)
         {
 #ifdef DSN_ENABLE_THRIFT_RPC
@@ -288,9 +286,6 @@
             return -1;
 #endif
         }
-
-        *total_length = (int)msg->body_size() + sizeof(message_header);
->>>>>>> 4ade484e
         return (int)msg->buffers.size();
     }
 
