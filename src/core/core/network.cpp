--- conflicted
+++ resolved
@@ -394,11 +394,6 @@
         {
             clear_send_queue(false);
         }
-<<<<<<< HEAD
-
-=======
-        
->>>>>>> 4ade484e
         return ret;
     }
 
