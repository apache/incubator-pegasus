// Copyright (c) 2017, Xiaomi, Inc.  All rights reserved.
// This source code is licensed under the Apache License Version 2.0, which
// can be found in the LICENSE file in the root directory of this source tree.

#pragma once

#include <time.h>
#include <cctype>
#include <cstring>
#include <queue>
#include <boost/lexical_cast.hpp>
#include <dsn/tool-api/rpc_address.h>
#include <dsn/utility/string_view.h>
#include <rocksdb/slice.h>

namespace pegasus {
namespace utils {

// it's seconds since 2016.01.01-00:00:00 GMT
const uint32_t epoch_begin = 1451606400;
inline uint32_t epoch_now() { return time(nullptr) - epoch_begin; }

// extract "host" from rpc_address
void addr2host(const ::dsn::rpc_address &addr, char *str, int len);

// parse int from string
bool buf2int(const char *buffer, int length, int &result);
bool buf2int64(const char *buffer, int length, int64_t &result);

// parse bool from string, must be "true" or "false".
bool buf2bool(const char *buffer, int length, bool &result);

// three-way comparison, returns value:
//   <  0 iff "a" <  "b",
//   == 0 iff "a" == "b",
//   >  0 iff "a" >  "b"
// T must support data() and length() method.
template <class T>
int binary_compare(const T &a, const T &b)
{
    size_t min_len = (a.length() < b.length()) ? a.length() : b.length();
    int r = ::memcmp(a.data(), b.data(), min_len);
    if (r == 0) {
        if (a.length() < b.length())
            r = -1;
        else if (a.length() > b.length())
            r = +1;
    }
    return r;
}

template <typename elem_type, typename compare = std::less<elem_type>>
class top_n
{
public:
    typedef typename std::priority_queue<elem_type, std::vector<elem_type>, compare>
        data_priority_queue;

    top_n(const std::list<elem_type> &data, int n)
    {
        for (const auto &r : data) {
            _queue.emplace(r);
            if (_queue.size() > n) {
                _queue.pop();
            }
        }
    }

    std::list<elem_type> to()
    {
        std::list<elem_type> result;
        while (!_queue.empty()) {
            result.emplace_front(_queue.top());
            _queue.pop();
        }
        return std::move(result);
    }

protected:
    data_priority_queue _queue;
};

// ----------------------------------------------------------------------
// c_escape_string()
//    Copies 'src' to 'dest', escaping dangerous characters using
//    '0xFF'-style escape sequences.  'src' and 'dest' should not overlap.
//    Returns the number of bytes written to 'dest' (not including the \0)
//    or (size_t)-1 if there was insufficient space.
// ----------------------------------------------------------------------
size_t c_escape_string(
    const char *src, size_t src_len, char *dest, size_t dest_len, bool always_escape = false);

// T must support data() and length() method.
template <class T>
std::string c_escape_string(const T &src, bool always_escape = false)
{
    const size_t dest_len = src.length() * 4 + 1; // Maximum possible expansion
    char *dest = new char[dest_len];
    const size_t used = c_escape_string(src.data(), src.length(), dest, dest_len, always_escape);
    std::string s(dest, used);
    delete[] dest;
    return s;
}

// ----------------------------------------------------------------------
// c_unescape_string()
//    Copies 'src' to 'dest', unescaping '0xFF'-style escape sequences to
//    original characters.
//    Returns the number of bytes written to 'dest' (not including the \0)
//    or (-n) if unescape failed, where n is the failure position.
// ----------------------------------------------------------------------
int c_unescape_string(const std::string &src, std::string &dest);

inline dsn::string_view to_string_view(rocksdb::Slice s) { return {s.data(), s.size()}; }

inline rocksdb::Slice to_rocksdb_slice(dsn::string_view s) { return {s.data(), s.size()}; }
<<<<<<< HEAD
}
} // namespace
=======

} // namespace utils
} // namespace pegasus
>>>>>>> 8ee7e1da
<|MERGE_RESOLUTION|>--- conflicted
+++ resolved
@@ -114,11 +114,6 @@
 inline dsn::string_view to_string_view(rocksdb::Slice s) { return {s.data(), s.size()}; }
 
 inline rocksdb::Slice to_rocksdb_slice(dsn::string_view s) { return {s.data(), s.size()}; }
-<<<<<<< HEAD
-}
-} // namespace
-=======
 
 } // namespace utils
 } // namespace pegasus
->>>>>>> 8ee7e1da
