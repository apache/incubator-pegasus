--- conflicted
+++ resolved
@@ -3,8 +3,4 @@
 // can be found in the LICENSE file in the root directory of this source tree.
 
 #pragma once
-<<<<<<< HEAD
-#define PEGASUS_VERSION "1.12.0-RC1"
-=======
-#define PEGASUS_VERSION "1.13.SNAPSHOT"
->>>>>>> 07b2e0ac
+#define PEGASUS_VERSION "1.13.SNAPSHOT"