--- conflicted
+++ resolved
@@ -189,47 +189,10 @@
                 std::forward<TCallback>(callback),
                 thread_hash,
                 timeout,
-<<<<<<< HEAD
-                0 
-                )
-            );
-    }
-    
-    // - asynchronous with on-stack kv_pair and int32_t 
-    template<typename TCallback>
-    ::dsn::task_ptr append(
-        const kv_pair& pr,
-        TCallback&& callback,
-        std::chrono::milliseconds timeout = std::chrono::milliseconds(0),
-        int reply_hash = 0 
-        )
-    {
-        return ::dsn::replication::replication_app_client_base::write(
-            get_key_hash(pr),
-            RPC_SIMPLE_KV_SIMPLE_KV_APPEND, 
-            pr,
-            this,
-            std::forward<TCallback>(callback),
-            timeout,
-            reply_hash 
-            );
-    }
-
-    void send_config_to_meta(const rpc_address& receiver, dsn::replication::config_type type, const rpc_address& node)
-    {
-        dsn::rpc_address meta_servers = replication_app_client_base::get_meta_servers();
-        dsn_message_t request = dsn_msg_create_request(RPC_CM_MODIFY_REPLICA_CONFIG_COMMAND, 30000);
-
-        ::dsn::marshall(request, g_default_gpid);
-        ::dsn::marshall(request, receiver);
-        ::dsn::marshall(request, type);
-        ::dsn::marshall(request, node);
-=======
                 reply_thread_hash,
                 get_partition_hash(pr)
                 );
         }
->>>>>>> 18235b94
 
     private:
         ::dsn::rpc_address _server;
