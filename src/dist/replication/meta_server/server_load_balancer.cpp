--- conflicted
+++ resolved
@@ -56,18 +56,15 @@
                 node.to_string(),
                 enum_to_string(proposal.type),
                 proposal.node.to_string(),
-                proposal.config.gpid.app_id,
-                proposal.config.gpid.pidx,
+                proposal.config.pid.get_app_id(),
+                proposal.config.pid.get_partition_index(),
                 proposal.config.ballot
                 );
             dassert(proposal.info.app_type != "", "make sure app-info is filled properly before sending the proposal");
             rpc::call_one_way_typed(node, RPC_CONFIG_PROPOSAL, proposal, gpid_to_hash(proposal.config.pid));
         }
 
-<<<<<<< HEAD
-        void server_load_balancer::explictly_send_proposal(gpid gpid, rpc_address receiver, config_type::type type, rpc_address node)
-=======
-        dsn::rpc_address server_load_balancer::find_minimal_load_machine(const partition_configuration& pc, bool primaryOnly)
+        ::dsn::rpc_address server_load_balancer::find_minimal_load_machine(const partition_configuration& pc, bool primaryOnly)
         {
             std::vector<std::pair< ::dsn::rpc_address, int>> stats;
 
@@ -111,8 +108,7 @@
             return stats[dsn_random32(0, candidate_count - 1)].first;
         }
 
-        void server_load_balancer::explictly_send_proposal(global_partition_id gpid, rpc_address receiver, config_type type, rpc_address node)
->>>>>>> 4ade484e
+        void server_load_balancer::explictly_send_proposal(gpid gpid, rpc_address receiver, config_type::type type, rpc_address node)
         {
             if (gpid.get_app_id() <= 0 || gpid.get_partition_index() < 0 || type == config_type::CT_INVALID)
             {
