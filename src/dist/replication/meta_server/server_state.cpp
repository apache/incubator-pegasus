/*

 * The MIT License (MIT)
 *
 * Copyright (c) 2015 Microsoft Corporation
 * 
 * -=- Robust Distributed System Nucleus (rDSN) -=- 
 *
 * Permission is hereby granted, free of charge, to any person obtaining a copy
 * of this software and associated documentation files (the "Software"), to deal
 * in the Software without restriction, including without limitation the rights
 * to use, copy, modify, merge, publish, distribute, sublicense, and/or sell
 * copies of the Software, and to permit persons to whom the Software is
 * furnished to do so, subject to the following conditions:
 *
 * The above copyright notice and this permission notice shall be included in
 * all copies or substantial portions of the Software.
 *
 * THE SOFTWARE IS PROVIDED "AS IS", WITHOUT WARRANTY OF ANY KIND, EXPRESS OR
 * IMPLIED, INCLUDING BUT NOT LIMITED TO THE WARRANTIES OF MERCHANTABILITY,
 * FITNESS FOR A PARTICULAR PURPOSE AND NONINFRINGEMENT. IN NO EVENT SHALL THE
 * AUTHORS OR COPYRIGHT HOLDERS BE LIABLE FOR ANY CLAIM, DAMAGES OR OTHER
 * LIABILITY, WHETHER IN AN ACTION OF CONTRACT, TORT OR OTHERWISE, ARISING FROM,
 * OUT OF OR IN CONNECTION WITH THE SOFTWARE OR THE USE OR OTHER DEALINGS IN
 * THE SOFTWARE.
 */

/*
 * Description:
 *     What is this file about?
 *
 * Revision history:
 *     xxxx-xx-xx, author, first version
 *     xxxx-xx-xx, author, fix bug about xxx
 */

# include <dsn/internal/factory_store.h>
# include <dsn/cpp/clientlet.h>
# include <sstream>
# include <cinttypes>
# include <string>
# include <boost/lexical_cast.hpp>

# include "meta_service.h"
# include "server_state.h"
# include "server_load_balancer.h"

# ifdef __TITLE__
# undef __TITLE__
# endif
# define __TITLE__ "meta.server.state"

# include "dump_file.h"

using namespace dsn;

namespace dsn { namespace replication {

template<typename TResponse>
static inline void reply_message(meta_service* svc, dsn_message_t request_msg, TResponse&& response_data)
{
    dsn_message_t response_msg = dsn_msg_create_response(request_msg);
    dsn::marshall(response_msg, response_data);
    svc->reply_message(request_msg, response_msg);
}

server_state::server_state():
    _meta_svc(nullptr), _creating_apps_count(0), _dropping_apps_count(0),
    _cli_json_state_handle(nullptr), _cli_dump_handle(nullptr)
{
}

server_state::~server_state()
{
    if (_cli_json_state_handle != nullptr)
    {
        dsn_cli_deregister(_cli_json_state_handle);
        _cli_json_state_handle = nullptr;
    }
    if (_cli_dump_handle != nullptr)
    {
        dsn_cli_deregister(_cli_dump_handle);
        _cli_dump_handle = nullptr;
    }
}

void server_state::register_cli_commands()
{
    _cli_json_state_handle = dsn_cli_app_register(
        "info",
        "get info of nodes and apps on meta_server",
        "",
        this,
        &static_cli_json_state, &static_cli_json_state_cleanup);
    dassert(_cli_json_state_handle != nullptr, "register cil handler failed, maybe it has been registered");

    _cli_dump_handle = dsn_cli_app_register(
        "dump",
        "dump app_states of meta server to local file",
        "usage: -t|--target target_file",
        this,
        &static_cli_dump_app_states,
        &static_cli_dump_app_states_cleanup
        );
    dassert(_cli_dump_handle != nullptr, "register cli handler failed");
}

void server_state::initialize(meta_service *meta_svc, const std::string &apps_root)
{
    _meta_svc = meta_svc;
    _apps_root = apps_root;
}

bool server_state::spin_wait_creating(int timeout_seconds)
{
    while (_creating_apps_count.load() != 0 && (timeout_seconds==-1 || timeout_seconds>0)) {
        ddebug("there are (%d) apps still creating, just wait...", _creating_apps_count.load());
        std::this_thread::sleep_for(std::chrono::seconds(1));
        if (timeout_seconds > 0)
            --timeout_seconds;
    }
    return _creating_apps_count.load() == 0;
}

error_code server_state::dump_app_states(const char* local_path, const std::function<app_state* ()>& iterator)
{
    std::shared_ptr<dump_file> file = dump_file::open_file(local_path, true);
    if (file == nullptr) {
        derror("open file failed, file(%s)", local_path);
        return ERR_FILE_OPERATION_FAILED;
    }

    file->append_buffer("binary", 6);
    app_state* app;
    while ( (app = iterator())!=nullptr)
    {
        dassert(app->status==app_status::AS_AVAILABLE || app->status==app_status::AS_DROPPED, "invalid app status");
        binary_writer writer;
        dsn::marshall(writer, *app, DSF_THRIFT_BINARY);
        file->append_buffer(writer.get_buffer());
        if (app_status::AS_AVAILABLE == app->status) {
            for (const partition_configuration& pc: app->partitions) {
                binary_writer writer;
                dsn::marshall(writer, pc, DSF_THRIFT_BINARY);
                file->append_buffer(writer.get_buffer());
            }
        }
    }
    return ERR_OK;
}

error_code server_state::dump_from_remote_storage(const char *local_path, bool sync_immediately)
{
    error_code ec;

    if (sync_immediately) {
        ec=sync_apps_from_remote_storage();
        if (ec == ERR_OBJECT_NOT_FOUND) {
            dwarn("remote storage is empty, just stop the dump");
            return ERR_OK;
        }
        else if (ec != ERR_OK){
            derror("sync from remote storage failed, err(%s)", ec.to_string());
            return ec;
        }
        else {
            spin_wait_creating();
        }
        auto iter_begin = _all_apps.begin();
        auto iter_end = _all_apps.end();
        return dump_app_states(local_path, [&iter_begin, &iter_end]()->app_state* {
            if (iter_begin == iter_end)
                return nullptr;
            app_state* result = iter_begin->second.get();
            ++iter_begin;
            return result;
        });
    }
    else {
        std::vector<app_state> snapshots;
        {
            zauto_read_lock l(_lock);
            if (_creating_apps_count.load()!=0 || _dropping_apps_count.load()!=0) {
                ddebug("there are %d creating apps && %d dropping apps, skip this dump", _creating_apps_count.load(), _dropping_apps_count.load());
                return ERR_INVALID_STATE;
            }
            snapshots.reserve(_all_apps.size());
            for (auto& app_pair: _all_apps)
                snapshots.push_back(*(app_pair.second));
        }
        auto iter_begin = snapshots.begin(), iter_end = snapshots.end();
        return dump_app_states(local_path, [&iter_begin, &iter_end]()->app_state* {
            if (iter_begin == iter_end)
                return nullptr;
            app_state* result = &(*iter_begin);
            ++iter_begin;
            return result;
        });
    }
}

error_code server_state::restore_from_local_storage(const char* local_path)
{
    error_code ec;

    std::shared_ptr<dump_file> file = dump_file::open_file(local_path, false);
    if (file == nullptr)
    {
        derror("open file failed, file(%s)", local_path);
        return ERR_FILE_OPERATION_FAILED;
    }

    blob data;
    dassert(file->read_next_buffer(data)==1, "read format header fail");
    _all_apps.clear();

    dassert(memcmp(data.data(), "binary", 6)==0, "");
    while (true)
    {
        int ans = file->read_next_buffer(data);
        dassert(ans != -1, "read file failed");
        if (ans == 0) //file end
            break;

        std::shared_ptr<app_state> app = app_state::create("", "", -1);
        binary_reader reader(data);
        unmarshall(reader, *app, DSF_THRIFT_BINARY);
        _all_apps.emplace(app->app_id, app);

        if (app->status == app_status::AS_AVAILABLE)
        {
            app->init_partitions(app->partition_count, app->max_replica_count);
            for (unsigned int i=0; i!=app->partition_count; ++i)
            {
                ans = file->read_next_buffer(data);
                binary_reader reader(data);
                dassert(ans == 1, "unexpect read buffer, ret(%d)", ans);
                unmarshall(reader, app->partitions[i], DSF_THRIFT_BINARY);
                dassert(app->partitions[i].pid.get_partition_index()==i, "uncorrect partition data, gpid(%d.%d), appname(%s)", app->app_id, i, app->app_name.c_str());
            }
        }
    }

    for (auto& iter: _all_apps)
        if (iter.second->status == app_status::AS_AVAILABLE)
            iter.second->status = app_status::AS_CREATING;

    ec = sync_apps_to_remote_storage();
    if (ec != ERR_OK) {
        _all_apps.clear();
        return ec;
    }
    spin_wait_creating();
    return ERR_OK;
}

error_code server_state::initialize_default_apps()
{
    const char* sections[10240];
    int total_sections;
    int used_sections = sizeof(sections)/sizeof(const char*);
    total_sections = dsn_config_get_all_sections(sections, &used_sections);
    dassert(total_sections == used_sections, "too many sections (>10240) defined in config files");
    ddebug("start to do initialize");

    app_info default_app;
    for (int i = 0; i < used_sections; i++)
    {
        if (strstr(sections[i], "meta_server.apps")==sections[i] || strcmp(sections[i], "replication.app")==0)
        {
            const char* s = sections[i];

            default_app.status = app_status::AS_CREATING;
            default_app.app_id = _all_apps.size() + 1;

            default_app.app_name = dsn_config_get_value_string(s, "app_name", "", "app name");
            default_app.app_type = dsn_config_get_value_string(s, "app_type", "", "app type-name");
            default_app.partition_count = (int)dsn_config_get_value_uint64(s, "partition_count", 1, "how many partitions the app should have");
            default_app.is_stateful = dsn_config_get_value_bool(s, "stateful", true, "whether this is a stateful app");
            default_app.max_replica_count = (int)dsn_config_get_value_uint64(s, "max_replica_count", 3, "max_replica count in app");
            //TODO: setup envs

            dassert(default_app.app_name.length() > 0, "'[%s] app_name' not specified", s);
            dassert(default_app.app_type.length() > 0, "'[%s] app_type' not specified", s);

            std::shared_ptr<app_state> app = app_state::create(default_app);
            _all_apps.emplace(app->app_id, app);
        }
    }

    error_code err = sync_apps_to_remote_storage();
    if (err != ERR_OK)
    {
        _all_apps.clear();
        return err;
    }
    return ERR_OK;
}

//caller should ensure all apps are creating or dropped
error_code server_state::sync_apps_to_remote_storage()
{
    _exist_apps.clear();
    for (auto& kv_pair: _all_apps) {
        if (kv_pair.second->status == app_status::AS_CREATING) {
            dassert(_exist_apps.find(kv_pair.second->app_name) == _exist_apps.end(), "");
            _exist_apps.emplace(kv_pair.second->app_name, kv_pair.second);
        }
    }
    _creating_apps_count.store(_exist_apps.size());

    // create cluster_root/apps node
    std::string& apps_path = _apps_root;
    error_code err;
    dist::meta_state_service* storage = _meta_svc->get_remote_storage();
    auto t = storage->create_node(apps_path, LPC_META_CALLBACK,
        [&err](error_code ec)
        { err = ec; }
    );
    t->wait();

    if (err != ERR_NODE_ALREADY_EXIST && err != ERR_OK)
    {
        derror("create root node /apps in meta store failed, err = %s",
            err.to_string());
        return err;
    }

    err = ERR_OK;
    clientlet tracker(1);
    for (auto& kv: _all_apps)
    {
        std::shared_ptr<app_state>& app = kv.second;
        std::string path = get_app_path(*app);

        dassert(app->status==app_status::AS_CREATING || app->status==app_status::AS_DROPPED, "invalid app status");
        blob value = app->encode_json_with_status(app_status::AS_CREATING==app->status? app_status::AS_AVAILABLE : app_status::AS_DROPPED);
        storage->create_node(path,
            LPC_META_CALLBACK,
            [&err, path](error_code ec)
            {
                if (ec != ERR_OK && ec != ERR_NODE_ALREADY_EXIST)
                {
                    dwarn("create app node failed, path(%s) reason(%s)", path.c_str(), ec.to_string());
                    err = ec;
                }
                else
                {
                    ddebug("create app node %s ok", path.c_str());
                }
            },
            value,
            &tracker);
    }
    dsn_task_tracker_wait_all(tracker.tracker());

    if (err != ERR_OK)
    {
        _exist_apps.clear();
        _creating_apps_count.store(0);
        return err;
    }
    for (auto& kv: _exist_apps)
    {
        std::shared_ptr<app_state>& app = kv.second;
        for (unsigned int i=0; i!=app->partition_count; ++i)
            init_app_partition_node(app, i);
    }
    return ERR_OK;
}

dsn::error_code server_state::sync_apps_from_remote_storage()
{
    dsn::error_code err;
    dsn::clientlet tracker(1);

    dist::meta_state_service* storage = _meta_svc->get_remote_storage();
    auto sync_partition = [this, storage, &err, &tracker](std::shared_ptr<app_state>& app, int partition_id, const std::string& partition_path)
    {
        storage->get_data(partition_path, LPC_META_CALLBACK,
            [this, app, partition_id, partition_path, &err](error_code ec, const blob& value) mutable
            {
                if (ec == ERR_OK)
                {
                    partition_configuration pc;
                    dsn::json::string_tokenizer tokenizer(value);
                    json_decode(tokenizer, pc);
                    dassert(pc.pid.get_app_id() == app->app_id && pc.pid.get_partition_index() == partition_id, "invalid partition config");
                    {
                        zauto_write_lock l(_lock);
                        app->partitions[partition_id] = pc;
                    }
                    inc_creating_app_available_partitions(app);
                }
                else if (ec == ERR_OBJECT_NOT_FOUND)
                {
                    dwarn("partition node %s not exist on remote storage, may half create before", partition_path.c_str());
                    init_app_partition_node(app, partition_id);
                }
                else
                {
                    derror("get partition node failed, reason(%s)", ec.to_string());
                    err = ec;
                }
            },
            &tracker
        );
    };

    auto sync_app = [&](const std::string& app_path)
    {
        storage->get_data(app_path, LPC_META_CALLBACK,
            [this, app_path, &err, &tracker, &sync_partition](error_code ec, const blob& value)
            {
                if (ec == ERR_OK)
                {
                    std::shared_ptr<app_state> app = app_state::create("", "", -1);
                    dassert(app->decode_json_state(value), "invalid app data");
                    dassert(app->status==app_status::AS_AVAILABLE || app->status==app_status::AS_DROPPED, "invalid app status in remote storage");
                    {
                        zauto_write_lock l(_lock);
                        _all_apps.emplace(app->app_id, app);
                        if (app->status == app_status::AS_AVAILABLE) {
                            _exist_apps.emplace(app->app_name, app);
                        }
                        else
                            return;
                    }

                    app->init_partitions(app->partition_count, app->max_replica_count);
                    app->status = app_status::AS_CREATING;
                    ++_creating_apps_count;
                    for (int i = 0; i < app->partition_count; i++)
                    {
                        std::string partition_path = app_path + "/" + boost::lexical_cast<std::string>(i);
                        sync_partition(app, i, partition_path);
                    }
                }
                else
                {
                    derror("get app info from meta state service failed, path = %s, err = %s",
                        app_path.c_str(), ec.to_string());
                    err = ec;
                }
            },
            &tracker
        );
    };

    _all_apps.clear();
    _exist_apps.clear();
    _creating_apps_count.store(0);
    storage->get_children(_apps_root, LPC_META_CALLBACK,
        [&](error_code ec, const std::vector<std::string>& apps)
        {
            if (ec == ERR_OK)
            {
                for (const auto& appid_str : apps) {
                    sync_app(_apps_root + "/" + appid_str);
                }
            }
            else
            {
                derror("get app list from meta state service failed, path = %s, err = %s",
                    _apps_root.c_str(), ec.to_string());
                err = ec;
            }
        },
        &tracker
    );
    dsn_task_tracker_wait_all(tracker.tracker());
    if (err == ERR_OK)
    {
        return _all_apps.empty()?ERR_OBJECT_NOT_FOUND:ERR_OK;
    }
    return err;
}

void server_state::initialize_node_state()
{
    zauto_write_lock l(_lock);
    for (auto& app_pair: _exist_apps) {
        app_state& app = *(app_pair.second);
        for (partition_configuration& pc: app.partitions) {
            if (!pc.primary.is_invalid()) {
                _nodes[pc.primary].primaries.insert(pc.pid);
                _nodes[pc.primary].partitions.insert(pc.pid);
            }
            for (auto& ep: pc.secondaries) {
                dassert(!ep.is_invalid(), "");
                _nodes[ep].partitions.insert(pc.pid);
            }
        }
    }
    for (auto& node: _nodes) {
        node.second.address = node.first;
        node.second.is_alive = true;
    }
    for (auto& app_pair: _exist_apps) {
        app_state& app = *(app_pair.second);
        for (const partition_configuration& pc: app.partitions) {
            check_consistency(pc.pid);
        }
    }
}

error_code server_state::initialize_data_structure()
{
    error_code err = sync_apps_from_remote_storage();
    if (err == ERR_OBJECT_NOT_FOUND)
    {
        ddebug("can't find apps from remote storage, start to create default apps");
        err = initialize_default_apps();
    }
    else if (err == ERR_OK)
    {
        ddebug("sync apps from remote storage ok, get %d apps, init the node state accordingly", _all_apps.size());
        initialize_node_state();
    }
    return err;
}

void server_state::set_config_change_subscriber_for_test(config_change_subscriber subscriber)
{
    _config_change_subscriber = subscriber;
}

void server_state::set_replica_migration_subscriber_for_test(replica_migration_subscriber subscriber)
{
    _replica_migration_subscriber = subscriber;
}

// partition server & client => meta server
void server_state::query_configuration_by_node(const configuration_query_by_node_request& request, /*out*/ configuration_query_by_node_response& response)
{
    zauto_read_lock l(_lock);
    auto it = _nodes.find(request.node);
    if (it == _nodes.end())
    {
        response.err = ERR_OBJECT_NOT_FOUND;
    }
    else
    {
        response.err = ERR_OK;
        response.partitions.resize(it->second.partitions.size());
        unsigned i = 0;
        for (auto& p: it->second.partitions)
        {
            std::shared_ptr<app_state> app = get_app(p.get_app_id());
            dassert(app != nullptr, "");
            response.partitions[i].config = app->partitions[p.get_partition_index()];
            response.partitions[i].info = *app;
            ++i;
        }
    }
}

bool server_state::query_configuration_by_gpid(dsn::gpid id, /*out*/partition_configuration& config)
{
    zauto_read_lock l(_lock);
    const partition_configuration* pc = get_config(_all_apps, id);
    if (pc != nullptr) {
        config = *pc;
        return true;
    }
    return false;
}

void server_state::query_configuration_by_index(const configuration_query_by_index_request& request, /*out*/ configuration_query_by_index_response& response)
{
    zauto_read_lock l(_lock);
    auto iter = _exist_apps.find(request.app_name.c_str());
    if (iter == _exist_apps.end()) {
        response.err = ERR_OBJECT_NOT_FOUND;
        return;
    }

    std::shared_ptr<app_state>& app = iter->second;
    if ( app->status != app_status::AS_AVAILABLE ) {
        dassert(app->status==app_status::AS_CREATING || app->status==app_status::AS_DROPPING, "invalid status in exist app");
        response.err = (app->status==app_status::AS_CREATING?ERR_BUSY_CREATING:ERR_BUSY_DROPPING);
        return;
    }

    response.err = ERR_OK;
    response.app_id = app->app_id;
    response.partition_count = app->partition_count;
    response.is_stateful = app->is_stateful;

    for (const int32_t& index: request.partition_indices) {
        if (index>=0 && index<app->partitions.size())
            response.partitions.push_back( app->partitions[index]);
    }
    if (response.partitions.empty())
        response.partitions = app->partitions;
}

void server_state::init_app_partition_node(std::shared_ptr<app_state>& app, int pidx)
{
    auto on_create_app_partition = [this, pidx, app](error_code ec) mutable
    {
        dinfo("create partition node: gpid(%d.%d), result: %s", app->app_id, pidx, ec.to_string());
        if (ERR_OK==ec || ERR_NODE_ALREADY_EXIST==ec)
        {
            inc_creating_app_available_partitions(app);
        }
        else if (ERR_TIMEOUT == ec)
        {
            dwarn("create partition node failed, gpid(%d.%d), retry later", app->app_id, pidx);
            //TODO: add parameter of the retry time interval in config file
            tasking::enqueue(LPC_META_STATE_HIGH,
                             nullptr,
                             std::bind(&server_state::init_app_partition_node, this, app, pidx),
                             0,
                             std::chrono::milliseconds(1000));
        }
        else
        {
            dassert(false, "we can't handle this error in init app partition nodes err(%s), gpid(%d.%d)", ec.to_string(), app->app_id, pidx);
        }
    };

    std::string app_partition_path = get_partition_path(*app, pidx);
    dsn::blob value = dsn::json::json_forwarder<partition_configuration>::encode(app->partitions[pidx]);
    _meta_svc->get_remote_storage()->create_node(app_partition_path,
        LPC_META_STATE_HIGH,
        on_create_app_partition,
        value
    );
}

void server_state::do_app_create(std::shared_ptr<app_state>& app, dsn_message_t msg)
{
    auto on_create_app_root = [this, msg, app](error_code ec) mutable
    {
        configuration_create_app_response resp;
        if (ERR_OK==ec || ERR_NODE_ALREADY_EXIST==ec)
        {
            dinfo("create app on storage service ok, name: %s, appid %" PRId32 "", app->app_name.c_str(), app->app_id);
            resp.appid = app->app_id;
            resp.err = ERR_OK;
            reply_message(_meta_svc, msg, resp);
            dsn_msg_release_ref(msg);
            for (unsigned int i=0; i!=app->partition_count; ++i)
            {
                init_app_partition_node(app, i);
            }
        }
        else if (ERR_TIMEOUT == ec)
        {
            dwarn("the storage service is not available currently, continue to create later");
            tasking::enqueue(LPC_META_STATE_HIGH, nullptr, std::bind(&server_state::do_app_create, this, app, msg),
                             0, std::chrono::seconds(1));
        }
        else
        {
            dassert(false, "we can't handle this right now, err(%s)", ec.to_string());
        }
    };

    std::string app_dir = get_app_path(*app);
    blob value = app->encode_json_with_status(app_status::AS_AVAILABLE);
    _meta_svc->get_remote_storage()->create_node(
        app_dir,
        LPC_META_STATE_HIGH,
        on_create_app_root,
        value
    );
}

void server_state::create_app(dsn_message_t msg)
{
    configuration_create_app_request request;
    configuration_create_app_response response;
    bool will_create_app = false;
    std::shared_ptr<app_state> app;
    dsn::unmarshall(msg ,request);
    
    ddebug("create app request, name(%s), type(%s)", request.app_name.c_str(), request.options.app_type.c_str());

    auto option_match_check = [](const create_app_options& opt, const app_state& exist_app)
    {
        return opt.partition_count==exist_app.partition_count && opt.app_type==exist_app.app_type &&
               opt.envs == exist_app.envs && opt.is_stateful==exist_app.is_stateful &&
               opt.replica_count == exist_app.max_replica_count;
    };

    {
        zauto_write_lock l(_lock);
        app = get_app(request.app_name);
        if (nullptr != app)
        {
            switch (app->status)
            {
            case app_status::AS_AVAILABLE:
                if (!request.options.success_if_exist || !option_match_check(request.options, *app))
                    response.err = ERR_INVALID_PARAMETERS;
                else {
                    response.err = ERR_OK;
                    response.appid = app->app_id;
                }
                break;
            case app_status::AS_CREATING:
                response.err = ERR_BUSY_CREATING;
                break;
            case app_status::AS_DROPPING:
                response.err = ERR_BUSY_DROPPING;
            default:
                break;
            }
        }
        else {
            will_create_app = true;
            app = app_state::create(request.app_name, request.options.app_type, next_app_id());
            app->envs = std::move(request.options.envs);
            app->is_stateful = request.options.is_stateful;
            app->init_partitions(request.options.partition_count, request.options.replica_count);
            _all_apps.emplace(app->app_id, app);
            _exist_apps.emplace(request.app_name, app);
            ++_creating_apps_count;
        }
    }

    if ( will_create_app ) {
        do_app_create(app, msg);
    }
    else {
        reply_message(_meta_svc, msg, response);
        dsn_msg_release_ref(msg);
    }
}

void server_state::do_app_drop(std::shared_ptr<app_state>& app, dsn_message_t msg)
{
    blob value = app->encode_json_with_status(app_status::AS_DROPPED);
    std::string app_path = get_app_path(*app);
    auto after_set_app_dropped = [this, app, msg](error_code ec) {
        if (ERR_OK == ec || ERR_OBJECT_NOT_FOUND == ec)
        {
            configuration_drop_app_response response;
            {
                zauto_write_lock l(_lock);
                _exist_apps.erase(app->app_name);
                for (partition_configuration& pc: app->partitions)
                {
                    if (!pc.primary.is_invalid() && _nodes.find(pc.primary)!=_nodes.end()) {
                        _nodes[pc.primary].primaries.erase(pc.pid);
                    }
                    for (dsn::rpc_address& addr: pc.secondaries) {
                        if (_nodes.find(addr) != _nodes.end()) {
                            _nodes[addr].partitions.erase(pc.pid);
                        }
                    }
                }
                for (config_context& cc: app->helpers->contexts)
                    cc.cancel_sync();
                --_dropping_apps_count;
            }
            response.err = ERR_OK;
            reply_message(_meta_svc, msg, response);
            dsn_msg_release_ref(msg);
            dinfo("drop table(id:%d, name:%s) finished", app->app_id, app->app_name.c_str());
        }
        else if (ERR_TIMEOUT == ec)
        {
            dinfo("drop table(id:%d, name:%s) timeout, continue to drop later", app->app_id, app->app_name.c_str());
            tasking::enqueue(LPC_META_STATE_HIGH, nullptr, std::bind(&server_state::do_app_drop, this, app, msg),
                             0, std::chrono::seconds(1));
        }
        else
        {
            dassert(false, "we can't handle this, error(%s)", ec.to_string());
        }
    };
    _meta_svc->get_remote_storage()->set_data(app_path,
        value,
        LPC_META_STATE_HIGH,
        after_set_app_dropped);
}

void server_state::drop_app(dsn_message_t msg)
{
    configuration_drop_app_request request;
    configuration_drop_app_response response;

    bool do_dropping = false;
    std::shared_ptr<app_state> app;
    dsn::unmarshall(msg, request);
    ddebug("drop app request, name(%s)", request.app_name.c_str());
    {
        zauto_write_lock l(_lock);
        app = get_app(request.app_name);
        if (nullptr == app) {
            response.err = request.options.success_if_not_exist?ERR_OK:ERR_APP_NOT_EXIST;
        }
        else {
            switch (app->status)
            {
            case app_status::AS_AVAILABLE:
                do_dropping = true;
                app->status = app_status::AS_DROPPING;
                ++_dropping_apps_count;
                break;
            case app_status::AS_CREATING:
                response.err = ERR_BUSY_CREATING;
                break;
            case app_status::AS_DROPPING:
                response.err = ERR_BUSY_DROPPING;
                break;
            default:
                dassert(false, "invalid app status");
                break;
            }
        }
    }
    if (do_dropping) {
        do_app_drop(app, msg);
    }
    else {
        reply_message(_meta_svc, msg, response);
        dsn_msg_release_ref(msg);
    }
}

void server_state::list_apps(const configuration_list_apps_request& request, configuration_list_apps_response& response)
{
    ddebug("list app request, status(%d)", request.status);
    zauto_read_lock l(_lock);
    for (auto& kv: _all_apps)
    {
        app_state& app = *(kv.second);
        if ( request.status == app_status::AS_INVALID || request.status == app.status)
            response.infos.push_back(app);
    }
    response.err = dsn::ERR_OK;
}

void server_state::send_proposal(rpc_address target, const configuration_update_request &proposal)
{
    ddebug("send proposal %s of %s, gpid(%d.%d), current ballot = %" PRId64,
        ::dsn::enum_to_string(proposal.type),
        proposal.node.to_string(),
        proposal.config.pid.get_app_id(),
        proposal.config.pid.get_partition_index(),
        proposal.config.ballot
        );
    dsn_message_t msg = dsn_msg_create_request(RPC_CONFIG_PROPOSAL, 0, gpid_to_hash(proposal.config.pid));
    ::marshall(msg, proposal);
    _meta_svc->send_message(target, msg);
}

void server_state::send_proposal(const configuration_proposal_action &action, const partition_configuration &pc, const app_state& app)
{
    configuration_update_request request;
    request.info = app;
    request.type = action.type;
    request.node = action.node;
    request.config = pc;
    send_proposal(action.target, request);
}

void server_state::request_check(const partition_configuration &old, const configuration_update_request& request)
{
    switch (request.type) {
    case config_type::CT_ASSIGN_PRIMARY:
        dassert(old.primary != request.node, "");
        dassert(std::find(old.secondaries.begin(), old.secondaries.end(), request.node) == old.secondaries.end(), "");
        break;
    case config_type::CT_UPGRADE_TO_PRIMARY:
        dassert(old.primary != request.node, "");
        dassert(std::find(old.secondaries.begin(), old.secondaries.end(), request.node) != old.secondaries.end(), "");
        break;
    case config_type::CT_DOWNGRADE_TO_SECONDARY:
        dassert(old.primary == request.node, "");
        dassert(std::find(old.secondaries.begin(), old.secondaries.end(), request.node) == old.secondaries.end(), "");
    case config_type::CT_DOWNGRADE_TO_INACTIVE:
    case config_type::CT_REMOVE:
        dassert(old.primary == request.node || std::find(old.secondaries.begin(), old.secondaries.end(), request.node) != old.secondaries.end(), "");
        break;
    case config_type::CT_UPGRADE_TO_SECONDARY:
        dassert(old.primary != request.node, "");
        dassert(std::find(old.secondaries.begin(), old.secondaries.end(), request.node) == old.secondaries.end(), "");
        break;
    default:
        break;
    }
}

void server_state::update_configuration_locally(app_state& app, std::shared_ptr<configuration_update_request>& config_request)
{
    dsn::gpid& gpid = config_request->config.pid;
    partition_configuration& old_cfg = app.partitions[gpid.get_partition_index()];
    partition_configuration& new_cfg = config_request->config;

    if (app.is_stateful)
    {
        dassert(old_cfg.ballot+1 == new_cfg.ballot,
            "invalid configuration update request, old ballot %" PRId64 ", new ballot %" PRId64 "",
            old_cfg.ballot, new_cfg.ballot);

        auto iter = _nodes.find(config_request->node);
        dassert(iter != _nodes.end(), "");
        node_state& ns = iter->second;

    #ifndef NDEBUG
        request_check(old_cfg, *config_request);
    #endif
        switch (config_request->type) {
        case config_type::CT_ASSIGN_PRIMARY:
        case config_type::CT_UPGRADE_TO_PRIMARY:
            ns.partitions.insert(gpid);
            ns.primaries.insert(gpid);
            break;

        case config_type::CT_UPGRADE_TO_SECONDARY:
            ns.partitions.insert(gpid);
            break;

        case config_type::CT_DOWNGRADE_TO_SECONDARY:
            ns.primaries.erase(gpid);
            break;

        case config_type::CT_DOWNGRADE_TO_INACTIVE:
        case config_type::CT_REMOVE:
            ns.primaries.erase(gpid);
            ns.partitions.erase(gpid);
            break;

        case config_type::CT_ADD_SECONDARY:
        case config_type::CT_ADD_SECONDARY_FOR_LB:
            dassert(false, "invalid execution work flow");
        case config_type::CT_INVALID:
            dassert(false, "");
        }
    }
    else
    {
        dassert(old_cfg.ballot == new_cfg.ballot, "");
        auto it = _nodes.find(config_request->host_node);
        dassert(it != _nodes.end(), "");
        if (config_type::CT_REMOVE == config_request->type)
        {
            it->second.partitions.erase(gpid);
        }
        else
        {
            it->second.partitions.insert(gpid);
        }
    }

    //we assume config in config_request stores the proper new config
    //as we sync to remote storage according to it
    old_cfg = config_request->config;
    std::stringstream cf;
    cf << *config_request;
    ddebug("meta update config ok: %s", cf.str().c_str());

#ifndef NDEBUG
    check_consistency(gpid);
#endif
    if (_config_change_subscriber)
    {
        _config_change_subscriber(_all_apps);
    }
}

task_ptr server_state::update_configuration_on_remote(std::shared_ptr<configuration_update_request>& config_request)
{
    partition_configuration& pc = config_request->config;
    std::string storage_path = get_partition_path(pc.pid);

    blob json_config = dsn::json::json_forwarder<partition_configuration>::encode(pc);
    return _meta_svc->get_remote_storage()->set_data(
        storage_path,
        json_config,
        LPC_META_STATE_HIGH,
        std::bind(&server_state::on_update_configuration_on_remote_reply,
            this,
            std::placeholders::_1,
            config_request)
    );
}

void server_state::on_update_configuration_on_remote_reply(error_code ec, std::shared_ptr<configuration_update_request>& config_request)
{
    zauto_write_lock l(_lock);
    dsn::gpid& gpid = config_request->config.pid;
    std::shared_ptr<app_state> app = get_app(gpid.get_app_id());
    config_context& cc = app->helpers->contexts[gpid.get_partition_index()];

    //if multiple threads exist in the thread pool, the check may be failed
    dassert(app->status==app_status::AS_AVAILABLE || app->status==app_status::AS_DROPPING, "if app removed, this task should be cancelled");
    if (ec == ERR_TIMEOUT)
    {
        cc.pending_sync_task = tasking::enqueue(LPC_META_STATE_HIGH, nullptr, [this, config_request, &cc] () mutable
        {
            cc.pending_sync_task = update_configuration_on_remote(config_request);
        },
        0, std::chrono::seconds(1));
    }
    else if (ec == ERR_OK)
    {
        update_configuration_locally(*app, config_request);
        cc.pending_sync_task = nullptr;
        cc.stage = config_status::not_pending;
        if (cc.msg)
        {
            configuration_update_response resp;
            resp.err = ERR_OK;
            resp.config = config_request->config;
            reply_message(_meta_svc, cc.msg, resp);
            dsn_msg_release_ref(cc.msg);
            cc.msg = nullptr;
        }

        _meta_svc->get_balancer()->reconfig({&_all_apps, &_nodes}, *config_request);
        configuration_proposal_action action;
        _meta_svc->get_balancer()->cure({&_all_apps, &_nodes}, gpid, action);
        if (action.type != config_type::CT_INVALID)
        {
            config_request->type = action.type;
            config_request->node = action.node;
            config_request->info = *app;
            send_proposal(action.target, *config_request);
        }
    }
    else
    {
        dassert(false, "we can't handle this right now, err = %s", ec.to_string());
    }
}

void server_state::downgrade_primary_to_inactive(std::shared_ptr<app_state>& app, int pidx)
{
    partition_configuration& pc = app->partitions[pidx];
    config_context& cc = app->helpers->contexts[pidx];

    std::shared_ptr<configuration_update_request> req = std::make_shared<configuration_update_request>();
    configuration_update_request& request = *req;
    request.config = pc;
    request.type = config_type::CT_DOWNGRADE_TO_INACTIVE;
    request.node = pc.primary;
    request.config.ballot++;
    request.config.primary.set_invalid();
    maintain_drops(request.config.last_drops, pc.primary, false);

    if (config_status::pending_remote_sync == cc.stage)
    {
        dwarn("gpid(%d.%d) is syncing another request with remote, cancel it due to the primary(%s) is down",
            pc.pid.get_app_id(), pc.pid.get_partition_index(), pc.primary.to_string());
        cc.cancel_sync();
    }
    cc.stage = config_status::pending_remote_sync;
    cc.msg = nullptr;

    cc.pending_sync_task = update_configuration_on_remote(req);
}

void server_state::downgrade_secondary_to_inactive(std::shared_ptr<app_state>& app, int pidx, const rpc_address &node)
{
    partition_configuration& pc = app->partitions[pidx];
    config_context& cc = app->helpers->contexts[pidx];

    dassert(!pc.primary.is_invalid(), "this shouldn't be called if the primary is invalid");
    if (config_status::pending_remote_sync != cc.stage)
    {
        configuration_update_request request;
        request.config = pc;
        request.type = config_type::CT_DOWNGRADE_TO_INACTIVE;
        request.node = node;
        send_proposal(pc.primary, request);
    }
    else
    {
        ddebug("gpid(%d.%d) is syncing with remote storage, ignore the remove seconary(%s)",
            app->app_id, pidx, node.to_string());
    }
}

void server_state::downgrade_stateless_nodes(std::shared_ptr<app_state>& app, int pidx, const rpc_address& address)
{
    std::shared_ptr<configuration_update_request> req = std::make_shared<configuration_update_request>();
    req->info = *app;
    req->type = config_type::CT_REMOVE;
    req->host_node = address;
    req->node.set_invalid();
    req->config = app->partitions[pidx];

    config_context& cc = app->helpers->contexts[pidx];
    partition_configuration& pc = req->config;

    unsigned i=0;
    for (; i<pc.secondaries.size(); ++i)
    {
        if (pc.secondaries[i] == address)
        {
<<<<<<< HEAD
            if (i != 0)
                oss << ",";
            oss << _meta_svc->get_opts().meta_servers[i].to_string();
=======
            req->node = pc.last_drops[i];
            break;
>>>>>>> 0c0869cb
        }
    }
    dassert(!req->node.is_invalid(), "");
    //remove host_node & node from secondaries/last_drops, as it will be sync to remote storage
    for (++i; i<pc.secondaries.size(); ++i)
    {
        pc.secondaries[i-1] = pc.secondaries[i];
        pc.last_drops[i-1] = pc.last_drops[i];
    }
    pc.secondaries.pop_back();
    pc.last_drops.pop_back();

    if (config_status::pending_remote_sync == cc.stage)
    {
        dwarn("gpid(%d.%d) is syncing another request with remote, cancel it due to meta is removing host(%s) worker(%s)",
            pc.pid.get_app_id(), pc.pid.get_partition_index(), req->host_node.to_string(), req->node.to_string());
        cc.cancel_sync();
    }
    cc.stage = config_status::pending_remote_sync;
    cc.msg = nullptr;

    cc.pending_sync_task = update_configuration_on_remote(req);
}

void server_state::on_update_configuration(std::shared_ptr<configuration_update_request>& cfg_request, dsn_message_t msg)
{
    zauto_write_lock l(_lock);
    dsn::gpid& gpid = cfg_request->config.pid;
    std::shared_ptr<app_state> app = get_app(gpid.get_app_id());
    partition_configuration& pc = app->partitions[gpid.get_partition_index()];
    config_context& cc = app->helpers->contexts[gpid.get_partition_index()];
    configuration_update_response response;
    response.err = ERR_IO_PENDING;

    //table is removed
    if (app == nullptr || app->status!=app_status::AS_AVAILABLE)
    {
        response.err = ERR_INVALID_VERSION;
        response.config.ballot = cfg_request->config.ballot+1;
        response.config.primary.set_invalid();
        response.config.secondaries.clear();
    }
    else if (is_partition_config_equal(pc, cfg_request->config))
    {
        ddebug("duplicated update request for gpid(%d.%d), ballot: %" PRId64 "", gpid.get_app_id(), gpid.get_partition_index(), pc.ballot);
        response.err = ERR_OK;
        response.config = cfg_request->config;
    }
    else if (config_status::pending_remote_sync == cc.stage)
    {
        std::stringstream ss;
        ss << *cfg_request;
        ddebug("another request is syncing with remote storage, ignore current request(%s)", ss.str().c_str());
        //we don't reply the replica server, expect it to retry
        dsn_msg_release_ref(msg);
        return;
    }
    else if (app->is_stateful)
    {
        if (pc.ballot+1 != cfg_request->config.ballot)
        {
            ddebug("update configuration for gpid(%d.%d) reject coz ballot not match, request ballot: %" PRId64 ", meta ballot: %" PRId64 "",
                   gpid.get_app_id(), gpid.get_partition_index(), cfg_request->config.ballot, pc.ballot);
            response.err = ERR_INVALID_VERSION;
            response.config = pc;
        }
        else
        {
            switch (cfg_request->type)
            {
            case config_type::CT_UPGRADE_TO_PRIMARY:
            case config_type::CT_ASSIGN_PRIMARY:
            case config_type::CT_UPGRADE_TO_SECONDARY:
                maintain_drops(cfg_request->config.last_drops, cfg_request->node, true);
                break;
            case config_type::CT_DOWNGRADE_TO_INACTIVE:
            case config_type::CT_REMOVE:
                maintain_drops(cfg_request->config.last_drops, cfg_request->node, false);
                break;
            default:
                break;
            }
        }
    }
    else
    {
        partition_configuration_stateless pcs(pc);
        partition_configuration_stateless request_pcs(cfg_request->config);
        if (cfg_request->config.ballot != pc.ballot)
        {
            dwarn("received invalid update configuration request from %s, gpid = %d.%d, ballot = %" PRId64 ", cur_ballot = %" PRId64,
                cfg_request->node.to_string(), pc.pid.get_app_id(), pc.pid.get_partition_index(), cfg_request->config.ballot, pc.ballot);
            response.err = ERR_INVALID_VERSION;
            response.config = pc;
        }
        else
        {
            if (config_type::CT_REMOVE == cfg_request->type)
            {
                //well, the request config should be the new config
                dassert(!request_pcs.is_host(cfg_request->host_node) && !request_pcs.is_worker(cfg_request->node), "");
                if (!pcs.is_host(cfg_request->host_node) || !pcs.is_worker(cfg_request->node))
                {
                    response.err = ERR_OK;
                    response.config = pc;
                }
            }
            else
            {
                if (pcs.is_host(cfg_request->host_node))
                {
                    response.err = ERR_OK;
                    response.config = pc;
                }
            }
        }
    }

    if (response.err != ERR_IO_PENDING)
    {
        reply_message(_meta_svc, msg, response);
        dsn_msg_release_ref(msg);
    }
    else
    {
        dassert(config_status::not_pending==cc.stage || config_status::pending_proposal==cc.stage, "");
        cc.stage = config_status::pending_remote_sync;
        cc.msg = msg;
        cc.pending_sync_task = update_configuration_on_remote(cfg_request);
    }
}

void server_state::on_partition_node_dead(std::shared_ptr<app_state>& app, int pidx, const dsn::rpc_address& address)
{
    partition_configuration& pc = app->partitions[pidx];
    if (app->is_stateful)
    {
        if (is_primary(pc, address))
            downgrade_primary_to_inactive(app, pidx);
        else if (is_secondary(pc, address))
        {
            if (pc.primary.is_invalid())
                downgrade_secondary_to_inactive(app, pidx, address);
            else if(is_secondary(pc, address))
            {
                dwarn("gpid(%d.%d) secondary(%s) is down, ignored it due to no primary for this partition available",
                    pc.pid.get_app_id(), pc.pid.get_partition_index(), address.to_string());
            }
            else
            {
                dassert(false, "");
            }
        }
    }
    else
    {
        downgrade_stateless_nodes(app, pidx, address);
    }
}

void server_state::on_change_node_state(rpc_address node, bool is_alive)
{
    dinfo("change node(%s) state to %s", node.to_string(), is_alive?"alive":"dead");
    zauto_write_lock l(_lock);
    if (!is_alive)
    {
        auto iter = _nodes.find(node);
        if (iter == _nodes.end())
        {
            dwarn("node(%s) doesn't exist in the node state, just ignore", node.to_string());
        }
        else
        {
            node_state& ns = iter->second;
            ns.is_alive = false;
            for (auto& gpid: ns.partitions)
            {
                std::shared_ptr<app_state> app = get_app(gpid.get_app_id());
                dassert(app != nullptr && app->status!=app_status::AS_DROPPED, "");
                on_partition_node_dead(app, gpid.get_partition_index(), node);
            }
        }
    }
    else
    {
        _nodes[node].address = node;
        _nodes[node].is_alive = true;
    }
}

void server_state::on_propose_balancer(const configuration_balancer_request& request, configuration_balancer_response& response)
{
    zauto_write_lock l(_lock);
    std::shared_ptr<app_state> app = get_app(request.gpid.get_app_id());
    if (app==nullptr || app->status!=app_status::AS_AVAILABLE || request.gpid.get_partition_index()<0 || request.gpid.get_partition_index()>=app->partition_count)
        response.err = ERR_INVALID_PARAMETERS;
    else
    {
        partition_configuration& pc = app->partitions[request.gpid.get_partition_index()];
        config_context& cc = app->helpers->contexts[request.gpid.get_partition_index()];
        if (cc.balancer_proposal != nullptr)
        {
            ddebug("an exist balancer proposal is executing, ignore current one");
            response.err = ERR_INVALID_PARAMETERS;
        }
        else if (request.force)
        {
            for (const configuration_proposal_action& act: request.action_list)
                send_proposal(act, pc, *app);
        }
        else
        {
            cc.balancer_proposal = std::make_shared<configuration_balancer_request>(request);
            for (configuration_proposal_action& act: cc.balancer_proposal->action_list)
                if (act.target.is_invalid())
                    act.target = pc.primary;
        }
        response.err = ERR_OK;
    }
}

void server_state::clear_proposals()
{
    ddebug("clear all exist proposals");
    zauto_write_lock l(_lock);
    for (auto& kv: _exist_apps)
    {
        std::shared_ptr<app_state>& app = kv.second;
        app->helpers->clear_proposals();
    }
}

void server_state::apply_migration_actions(migration_list &ml)
{
    for (std::shared_ptr<configuration_balancer_request>& req: ml)
    {
        dsn::gpid& gpid = req->gpid;
        std::shared_ptr<app_state> app = get_app(gpid.get_app_id());
        dassert(app->status==app_status::AS_AVAILABLE, "");
        config_context& cc = app->helpers->contexts[gpid.get_partition_index()];
        cc.balancer_proposal = std::move(req);
    }
    ml.clear();
}

bool server_state::is_server_state_stable(int healthy_partitions)
{
    //dead nodes check
    for (auto iter=_nodes.begin(); iter!=_nodes.end();) {
        if (!iter->second.is_alive) {
            if (!iter->second.partitions.empty()) {
                ddebug("don't do replica migration coz dead node(%s) has %d partitions not removed",
                       iter->second.address.to_string(), iter->second.partitions.size());
                return false;
            }
            _nodes.erase(iter++);
        }
        else
            ++iter;
    }

    //partition health check
    int total_count = count_partitions(_all_apps);
    if (healthy_partitions != total_count) {
        ddebug("don't do replica migration coz not all partitions are healthy, "
               "total_partitions(%d) vs normal partitions(%d), ",
               total_count, healthy_partitions);
        return false;
    }

    //table stability check
    int creating_cnt = _creating_apps_count.load();
    int dropping_cnt = _dropping_apps_count.load();
    if (creating_cnt!=0 || dropping_cnt!=0) {
        ddebug("don't do replica migration coz there are transient app status: creating(%d), dropping(%d)", creating_cnt, dropping_cnt);
        return false;
    }

    return true;
}

bool server_state::check_all_partitions()
{
    int healthy_partitions = 0;
    bool is_service_freeze = _meta_svc->is_service_freezed();
    bool is_migration_disabled = (_meta_svc->get_control_flags()&meta_ctrl_flags::ctrl_disable_replica_migration);

    zauto_write_lock l(_lock);
    for (auto& app_pair: _exist_apps)
    {
        std::shared_ptr<app_state>& app = app_pair.second;
        if (app->status == app_status::AS_CREATING || app->status == app_status::AS_DROPPING)
            continue;
        for (unsigned int i=0; i!=app->partition_count; ++i)
        {
            partition_configuration& pc = app->partitions[i];
            config_context& cc = app->helpers->contexts[i];

            if (cc.stage != config_status::pending_remote_sync && !is_service_freeze)
            {
                configuration_proposal_action action;
                pc_status s = _meta_svc->get_balancer()->cure({&_all_apps, &_nodes}, pc.pid, action);
                dinfo("gpid(%d.%d) is in status(%s)", pc.pid.get_app_id(), pc.pid.get_partition_index(), enum_to_string(s));
                if (pc_status::healthy == s)
                {
                    ++healthy_partitions;
                }
                else if (action.type != config_type::CT_INVALID)
                {
                    send_proposal(action, pc, *app);
                }
            }
        }
    }

    if (is_service_freeze || is_migration_disabled)
    {
        ddebug("don't do replica migration coz meta server forbidden this: %s", is_service_freeze?"freezed":"migration_disabled");
        return false;
    }

    if ( !is_server_state_stable(healthy_partitions) )
        return false;

    dinfo("try to do replica migration");
    if (_meta_svc->get_balancer()->balance({&_all_apps, &_nodes}, _temporary_list) )
    {
        if (_replica_migration_subscriber)
            _replica_migration_subscriber(_temporary_list);

        apply_migration_actions(_temporary_list);
        tasking::enqueue(LPC_META_STATE_NORMAL, _meta_svc, std::bind(&meta_service::balancer_run, _meta_svc));
        return false;
    }
    return true;
}

void server_state::check_consistency(const dsn::gpid& gpid)
{
    auto iter = _all_apps.find(gpid.get_app_id());
    dassert(iter!=_all_apps.end(), "");

    app_state& app = *(iter->second);
    partition_configuration& config = app.partitions[gpid.get_partition_index()];

    if (app.is_stateful)
    {
        if (config.primary.is_invalid() == false)
        {
            auto it = _nodes.find(config.primary);
            dassert(it != _nodes.end(), "");
            dassert(it->second.primaries.find(gpid) != it->second.primaries.end(), "");
            dassert(it->second.partitions.find(gpid) != it->second.partitions.end(), "");

            auto it2 = std::find(config.last_drops.begin(), config.last_drops.end(), config.primary);
            dassert(it2 == config.last_drops.end(), "");
        }
    
        for (auto& ep : config.secondaries)
        {
            auto it = _nodes.find(ep);
            dassert(it != _nodes.end(), "");
            dassert(it->second.partitions.find(gpid) != it->second.partitions.end(), "");

            auto it2 = std::find(config.last_drops.begin(), config.last_drops.end(), ep);
            dassert(it2 == config.last_drops.end(), "");
        }
    }
    else
    {
        partition_configuration_stateless pcs(config);
        dassert(pcs.hosts().size() == pcs.workers().size(), "");
        for (auto& ep : pcs.hosts())
        {
            auto it = _nodes.find(ep);
            dassert(it != _nodes.end(), "");
            dassert(it->second.partitions.find(gpid) != it->second.partitions.end(), "");
        }
    }
}

void server_state::json_state(std::stringstream& out) const
{
    zauto_read_lock _(_lock);
    JSON_ENCODE_ENTRIES(out, *this, _nodes, _exist_apps);
}

void server_state::static_cli_json_state(void* context, int argc, const char** argv, dsn_cli_reply* reply)
{
    auto _server_state = reinterpret_cast<server_state*>(context);
    std::stringstream out;
    _server_state->json_state(out);
    auto danglingstring = new std::string(std::move(out.str()));
    reply->message = danglingstring->c_str();
    reply->size = danglingstring->size();
    reply->context = danglingstring;
}

void server_state::static_cli_json_state_cleanup(dsn_cli_reply reply)
{
    dassert(reply.context != nullptr, "corrupted cli reply context");
    auto danglingstring = reinterpret_cast<std::string*>(reply.context);
    dassert(reply.message == danglingstring->c_str(), "corrupted cli reply message");
    delete danglingstring;
}

void server_state::static_cli_dump_app_states(void *context, int argc, const char **argv, dsn_cli_reply *reply)
{
    server_state* _this = reinterpret_cast<server_state*>(context);
    std::string* dump_result;
    if (argc != 4)
    {
        dump_result = new std::string("invalid command parameter");
    }
    else
    {
        const char* target_file = nullptr;
        for (int i=0; i<argc; i+=2)
        {
            if (strcmp(argv[i], "-t") == 0 || strcmp(argv[i], "--target") == 0)
                target_file = argv[i+1];
        }

        if (target_file==nullptr)
        {
            dump_result = new std::string("invalid command parameter");
        }
        else
        {
            error_code ec = _this->dump_from_remote_storage(target_file, false);
            dump_result = new std::string("execute result: ");
            dump_result->append(ec.to_string());
        }
    }

    reply->message = dump_result->c_str();
    reply->size = dump_result->size();
    reply->context = dump_result;
}

void server_state::static_cli_dump_app_states_cleanup(dsn_cli_reply reply)
{
    dassert(reply.context != nullptr, "corrupted cli context");
    std::string* dump_result = reinterpret_cast<std::string*>(reply.context);
    delete dump_result;
}

}}<|MERGE_RESOLUTION|>--- conflicted
+++ resolved
@@ -1094,14 +1094,8 @@
     {
         if (pc.secondaries[i] == address)
         {
-<<<<<<< HEAD
-            if (i != 0)
-                oss << ",";
-            oss << _meta_svc->get_opts().meta_servers[i].to_string();
-=======
             req->node = pc.last_drops[i];
             break;
->>>>>>> 0c0869cb
         }
     }
     dassert(!req->node.is_invalid(), "");
