--- conflicted
+++ resolved
@@ -238,67 +238,6 @@
                 }
             }
         }
-<<<<<<< HEAD
-        
-        ///*callback*/
-        //void partition_resolver_simple::replica_rw_reply(
-        //    error_code err,
-        //    dsn_message_t request,
-        //    dsn_message_t response,
-        //    request_context_ptr rc
-        //    )
-        //{
-        //    {
-        //        zauto_lock l(rc->lock);
-        //        if (rc->completed)
-        //        {
-        //            //dinfo("already time out before replica reply");
-        //            err.end_tracking();
-        //            return;
-        //        }
-        //    }
-
-        //    if (err != ERR_OK)
-        //    {
-        //        goto Retry;
-        //    }
-
-        //    ::dsn::unmarshall(response, err);
-
-        //    //
-        //    // some error codes do not need retry
-        //    //
-        //    if (err == ERR_OK || err == ERR_HANDLER_NOT_FOUND)
-        //    {
-        //        end_request(rc, err, response);
-        //        return;
-        //    }
-
-        //    // retry 
-        //    else
-        //    {
-        //        dsn::rpc_address adr = dsn_msg_from_address(response);
-        //    }
-
-        //Retry:
-        //    dinfo("%s.client: get error %s from replica with index %d",
-        //        _app_path.c_str(),
-        //        err.to_string(),
-        //        rc->partition_index
-        //        );
-
-        //    // clear partition configuration as it could be wrong
-        //    {
-        //        zauto_write_lock l(_config_lock);
-        //        _config_cache.erase(rc->partition_index);
-        //    }
-
-        //    // then retry
-        //    call(rc.get(), false);
-        //}
-
-=======
->>>>>>> 18235b94
 
         /*send rpc*/
         dsn::task_ptr partition_resolver_simple::query_partition_config(int partition_index)
