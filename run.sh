--- conflicted
+++ resolved
@@ -931,15 +931,10 @@
     mkdir -p onebox/killer && cd onebox/killer
     ln -s -f ${DSN_ROOT}/bin/pegasus_kill_test/pegasus_kill_test
     ln -s -f ${ROOT}/$CONFIG config.ini
-<<<<<<< HEAD
-    echo "./pegasus_kill_test config.ini $KILLER_TYPE &>/dev/null &"
-    ./pegasus_kill_test config.ini $KILLER_TYPE &>/dev/null &
-=======
     echo "$PWD/pegasus_kill_test config.ini killer &>/dev/null &"
     $PWD/pegasus_kill_test config.ini killer &>/dev/null &
     PID=$!
     ps -ef | grep '/pegasus_kill_test config.ini killer' | grep "\<$PID\>"
->>>>>>> e0e329ad
     sleep 0.2
     cd ${ROOT}
     run_list_kill_test
