--- conflicted
+++ resolved
@@ -15,11 +15,7 @@
 // specific language governing permissions and limitations
 // under the License.
 
-<<<<<<< HEAD
 module github.com/limowang/incubator-pegasus/collector
-=======
-module github.com/apache/incubator-pegasus/collector
->>>>>>> 363d7898
 
 go 1.18
 
