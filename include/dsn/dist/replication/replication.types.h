--- conflicted
+++ resolved
@@ -733,39 +733,24 @@
     // ---------- learn_state -------------
     struct learn_state
     {
-<<<<<<< HEAD
-        uint64_t from_excluded;
-        uint64_t to_included;
-=======
         int64_t from_decree_excluded;
         int64_t to_decree_included;
->>>>>>> 8d33eacc
         std::vector< ::dsn::blob>  meta;
         std::vector< std::string>  files;
     };
 
     inline void marshall(::dsn::binary_writer& writer, const learn_state& val)
     {
-<<<<<<< HEAD
-        marshall(writer, val.from_excluded);
-        marshall(writer, val.to_included);
-=======
         marshall(writer, val.from_decree_excluded);
         marshall(writer, val.to_decree_included);
->>>>>>> 8d33eacc
         marshall(writer, val.meta);
         marshall(writer, val.files);
     };
 
     inline void unmarshall(::dsn::binary_reader& reader, /*out*/ learn_state& val)
     {
-<<<<<<< HEAD
-        unmarshall(reader, val.from_excluded);
-        unmarshall(reader, val.to_included);
-=======
         unmarshall(reader, val.from_decree_excluded);
         unmarshall(reader, val.to_decree_included);
->>>>>>> 8d33eacc
         unmarshall(reader, val.meta);
         unmarshall(reader, val.files);
     };
