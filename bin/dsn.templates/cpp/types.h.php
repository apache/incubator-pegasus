--- conflicted
+++ resolved
@@ -14,58 +14,28 @@
 // in this case, you need to use these tools to generate
 // type files with --gen=cpp etc. options
 //
-<<<<<<< HEAD
 // !!! WARNING: not feasible for replicated service yet!!! 
 //
-=======
->>>>>>> 3cfd6100
 
-# if defined(DSN_USE_THRIFT_SERIALIZATION)
-
-<<<<<<< HEAD
-<?php       if ($idl_format == "binary") {?>
-// define DSN_IDL_BINARY to use binary format to send rpc request/response
-#define DSN_IDL_BINARY
-<?php       } else if ($idl_format == "json") {?>
-// define DSN_IDL_JSON to use json format to send rpc request/response
-#define DSN_IDL_JSON
-
-<?php       }?>
+<?php if ($idl_type == "thrift") { ?>
 
 # include <dsn/idl/thrift_helper.h>
 # include "thrift/<?=$_PROG->name?>_types.h" 
 <?php foreach ($_PROG->services as $svc) { ?>
 # include "thrift/<?=$svc->name?>.h"
 <?php } ?>
-=======
-# include "<?=$_PROG->name?>_types.h"
->>>>>>> 3cfd6100
 
-# elif defined(DSN_USE_PROTO_SERIALIZATION)
+<?php } else if ($idl_type == "proto") {?>
 
-<?php       if ($idl_format == "binary") {?>
-// define DSN_IDL_BINARY to use binary format to send rpc request/response
-#define DSN_IDL_BINARY
-<?php       } else if ($idl_format == "json") {?>
-// define DSN_IDL_JSON to use json format to send rpc request/response
-#define DSN_IDL_JSON
-
-<?php       }?>
+# include <dsn/idl/gproto_helper.h>
 # include "<?=$_PROG->name?>.pb.h"
-<<<<<<< HEAD
-# include <dsn/idl/gproto_helper.h>
 
 <?php } else { ?>
 // error not supported idl type <?=$idl_type?>
 // use rDSN's data encoding/decoding
-=======
-
-# else // use rDSN's data encoding/decoding
->>>>>>> 3cfd6100
 
 <?php
 echo $_PROG->get_cpp_namespace_begin().PHP_EOL;
-
 foreach ($_PROG->enums as $em) 
 {
     echo "    // ---------- ". $em->name . " -------------". PHP_EOL;
@@ -79,7 +49,6 @@
     echo "    DEFINE_POD_SERIALIZATION(". $em->get_cpp_name() .");".PHP_EOL;
     echo PHP_EOL;
 }
-
 foreach ($_PROG->structs as $s) 
 {
     echo "    // ---------- ". $s->name . " -------------". PHP_EOL;
@@ -105,7 +74,6 @@
     echo "    }".PHP_EOL;
     echo PHP_EOL;
 }
-
 echo $_PROG->get_cpp_namespace_end().PHP_EOL;
 ?>
 <?php } ?>