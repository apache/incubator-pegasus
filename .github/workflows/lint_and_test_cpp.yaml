--- conflicted
+++ resolved
@@ -298,121 +298,6 @@
           . ./scripts/config_hdfs.sh
           ./run.sh test -m ${{ matrix.test_module }}
 
-<<<<<<< HEAD
-  build_UBSAN:
-    name: Build UBSAN
-    needs: cpp_clang_format_linter
-    runs-on: ubuntu-latest
-    container:
-      image: apache/pegasus:thirdparties-bin-test-ubuntu1804-${{ github.base_ref }}
-    steps:
-      - uses: actions/checkout@v2
-      - name: Setup cache
-        uses: actions/cache@v3
-        with:
-          path: |
-            /github/home/.ccache
-          key: ubsan_ccache
-      - uses: dorny/paths-filter@v2
-        id: changes
-        with:
-          filters: |
-            thirdparty:
-              - '.github/workflows/thirdparty-regular-push.yml'
-              - 'docker/thirdparties-src/**'
-              - 'docker/thirdparties-bin/**'
-              - 'thirdparty/**'
-      - name: Unpack prebuilt third-parties
-        if: steps.changes.outputs.thirdparty == 'false'
-        run: unzip /root/thirdparties-bin.zip -d ./thirdparty
-      - name: Rebuild third-parties
-        if: steps.changes.outputs.thirdparty == 'true'
-        working-directory: thirdparty
-        run: |
-          mkdir build
-          cmake -DCMAKE_BUILD_TYPE=Release -DROCKSDB_PORTABLE=ON -B build/
-          cmake --build build/ -j $(nproc)
-          ../scripts/download_hadoop.sh hadoop-bin
-          ../scripts/download_zk.sh zookeeper-bin
-      - name: Compilation
-        run: |
-          ccache -p
-          ccache -z
-          ./run.sh build --test --sanitizer undefined --skip_thirdparty --disable_gperf -j $(nproc)
-          ccache -s
-      - name: Tar files
-        run: |
-          mv thirdparty/hadoop-bin ./
-          mv thirdparty/zookeeper-bin ./
-          rm -rf thirdparty
-          tar -zcvhf release_undefined_builder.tar DSN_ROOT/ src/builder/bin src/builder/src/server/test/config.ini hadoop-bin zookeeper-bin --exclude='*CMakeFiles*'
-      - name: Upload Artifact
-        uses: actions/upload-artifact@v3
-        with:
-          name: release_undefined_artifact_${{ github.sha }}
-          path: release_undefined_builder.tar
-
-  test_UBSAN:
-    name: Test UBSAN
-    strategy:
-      fail-fast: false
-      matrix:
-        test_module:
-          - backup_restore_test
-          - base_api_test
-          - base_test
-          - bulk_load_test
-          - detect_hotspot_test
-          - dsn_aio_test
-          - dsn_block_service_test
-          - dsn.failure_detector.tests
-          - dsn_http_test
-          - dsn_meta_state_tests
-          - dsn.meta.test
-          - dsn_nfs_test
-          - dsn_perf_counter_test
-          - dsn_replica_backup_test
-          - dsn_replica_bulk_load_test
-          - dsn_replica_dup_test
-          - dsn_replica_split_test
-          - dsn.replica.test
-          - dsn_replication_common_test
-          - dsn.replication.simple_kv
-          - dsn.rep_tests.simple_kv
-          - dsn_runtime_tests
-          - dsn_utils_tests
-          - dsn.zookeeper.tests
-          - partition_split_test
-          - pegasus_geo_test
-          - pegasus_rproxy_test
-          - pegasus_unit_test
-          - recovery_test
-          - restore_test
-          - throttle_test
-    needs: build_UBSAN
-    runs-on: ubuntu-latest
-    container:
-      image: apache/pegasus:thirdparties-bin-test-ubuntu1804-${{ github.base_ref }}
-      options: --cap-add=SYS_PTRACE
-    steps:
-      - uses: actions/checkout@v2
-      - name: Unpack prebuilt third-parties
-        run: unzip /root/thirdparties-bin.zip -d ./thirdparty
-      - name: Download Artifact
-        uses: actions/download-artifact@v3
-        with:
-          name: release_undefined_artifact_${{ github.sha }}
-          path: .
-      - name: Tar files
-        run: |
-          tar -zxvf release_undefined_builder.tar
-      - name: Unit Testing
-        run: |
-          export LD_LIBRARY_PATH=`pwd`/thirdparty/output/lib:/usr/lib/jvm/java-8-openjdk-amd64/jre/lib/amd64/server
-          ulimit -s unlimited
-          . ./scripts/config_hdfs.sh
-          ./run.sh test -m ${{ matrix.test_module }}
-=======
 # TODO(yingchun): Build and test UBSAN version would cost a very long time, we will run these tests
 #                 when we are going to release a stable version. So we disable them in regular CI
 #                 before we find any way to reduce the time cost.
@@ -450,6 +335,7 @@
 #          cmake -DCMAKE_BUILD_TYPE=Release -DROCKSDB_PORTABLE=ON -B build/
 #          cmake --build build/ -j $(nproc)
 #          ../scripts/download_hadoop.sh hadoop-bin
+#          ../scripts/download_zk.sh zookeeper-bin
 #      - name: Compilation
 #        run: |
 #          ccache -p
@@ -459,8 +345,9 @@
 #      - name: Tar files
 #        run: |
 #          mv thirdparty/hadoop-bin ./
+#          mv thirdparty/zookeeper-bin ./
 #          rm -rf thirdparty
-#          tar -zcvhf release_undefined_builder.tar DSN_ROOT/ src/builder/bin src/builder/src/server/test/config.ini hadoop-bin --exclude='*CMakeFiles*'
+#          tar -zcvhf release_undefined_builder.tar DSN_ROOT/ src/builder/bin src/builder/src/server/test/config.ini hadoop-bin zookeeper-bin --exclude='*CMakeFiles*'
 #      - name: Upload Artifact
 #        uses: actions/upload-artifact@v3
 #        with:
@@ -527,7 +414,6 @@
 #          ulimit -s unlimited
 #          . ./scripts/config_hdfs.sh
 #          ./run.sh test -m ${{ matrix.test_module }}
->>>>>>> 48f7412f
 
   build_with_jemalloc:
     name: Build with jemalloc
