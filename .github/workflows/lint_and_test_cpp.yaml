--- conflicted
+++ resolved
@@ -323,83 +323,10 @@
       image: apache/pegasus:thirdparties-bin-test-jemallc-ubuntu2204-${{ github.base_ref }}
     steps:
       - uses: actions/checkout@v3
-<<<<<<< HEAD
       - uses: "./.github/actions/rebuild_thirdparty_if_needed"
+      # TODO(yingchun): Append "-m dsn_utils_tests" to the command if not needed to pack server or tools, for example, the dependencies are static linked.
       - uses: "./.github/actions/build_pegasus"
       - uses: "./.github/actions/upload_artifact"
-=======
-      - name: Setup cache
-        uses: actions/cache@v3
-        with:
-          path: |
-            /github/home/.ccache
-          key: jemalloc_ccache
-      - name: Free Disk Space (Ubuntu)
-        run: |
-          .github/workflows/free_disk_space.sh
-      - uses: dorny/paths-filter@v2
-        id: changes
-        with:
-          filters: |
-            thirdparty:
-              - '.github/workflows/thirdparty-regular-push.yml'
-              - 'docker/thirdparties-src/**'
-              - 'docker/thirdparties-bin/**'
-              - 'thirdparty/**'
-      - name: Unpack prebuilt third-parties
-        if: steps.changes.outputs.thirdparty == 'false'
-        run: |
-          rm -f /root/thirdparties-src.zip
-          unzip /root/thirdparties-bin.zip -d ./thirdparty
-          rm -f /root/thirdparties-bin.zip
-          find ./thirdparty -name '*CMakeFiles*' -type d -exec rm -rf "{}" +
-          rm -rf ./thirdparty/hadoop-bin/share/doc
-          rm -rf ./thirdparty/zookeeper-bin/docs
-      - name: Rebuild third-parties
-        if: steps.changes.outputs.thirdparty == 'true'
-        working-directory: thirdparty
-        # Build thirdparties and leave some necessary libraries and source
-        run: |
-          rm -f /root/thirdparties-src.zip
-          mkdir build
-          cmake -DCMAKE_BUILD_TYPE=Release -DROCKSDB_PORTABLE=1 -DUSE_JEMALLOC=ON -B build/
-          cmake --build build/ -j $(nproc)
-          rm -rf build/Build build/Download/[a-y]* build/Source/[a-g]* build/Source/[i-q]* build/Source/[s-z]*
-          find ./ -name '*CMakeFiles*' -type d -exec rm -rf "{}" +
-          ../scripts/download_hadoop.sh hadoop-bin
-          ../scripts/download_zk.sh zookeeper-bin
-          rm -rf hadoop-bin/share/doc
-          rm -rf zookeeper-bin/docs
-      - name: Compilation
-        # TODO(yingchun): Append "-m dsn_utils_tests" to the command if not needed to pack server or tools, for example, the dependencies are static linked.
-        run: |
-          ccache -p
-          ccache -z
-          ./run.sh build --test --skip_thirdparty -j $(nproc) -t release --use_jemalloc
-          ccache -s
-      - name: Clear Build Files
-        run: |
-          find ./build/latest/src/ -name '*CMakeFiles*' -type d -exec rm -rf "{}" +
-      - name: Pack Server
-        run: |
-          ./run.sh pack_server -j
-          rm -rf pegasus-server-*
-      - name: Pack Tools
-        run: |
-          ./run.sh pack_tools -j
-          rm -rf pegasus-tools-*
-      - name: Tar files
-        run: |
-          mv thirdparty/hadoop-bin ./
-          mv thirdparty/zookeeper-bin ./
-          rm -rf thirdparty
-          tar -zcvhf release_jemalloc_builder.tar build/latest/output build/latest/bin build/latest/src/server/test/config.ini hadoop-bin zookeeper-bin
-      - name: Upload Artifact
-        uses: actions/upload-artifact@v3
-        with:
-          name: release_jemalloc_artifact_${{ github.sha }}
-          path: release_jemalloc_builder.tar
->>>>>>> 908313d8
 
   test_with_jemalloc:
     name: Test with jemallc
