--- conflicted
+++ resolved
@@ -5,20 +5,13 @@
 	"context"
 	"encoding/json"
 	"fmt"
-	"os"
 	"time"
 
 	"github.com/XiaoMi/pegasus-go-client/idl/admin"
 )
 
 // ListTables command.
-func ListTables(client *Client, file string, useJSON bool) error {
-	if len(file) != 0 {
-		Save2File(client, file)
-	} else {
-		client.Writer = os.Stdout
-	}
-
+func ListTables(client *Client, useJSON bool) error {
 	ctx, cancel := context.WithTimeout(context.Background(), time.Second*10)
 	defer cancel()
 	resp, err := client.Meta.ListApps(ctx, &admin.ListAppsRequest{
@@ -29,16 +22,6 @@
 	}
 
 	type tableStruct struct {
-<<<<<<< HEAD
-		Name string            `json:"name"`
-		Envs map[string]string `json:"envs"`
-	}
-	var tbList []tableStruct
-	for _, tb := range resp.Infos {
-		tbList = append(tbList, tableStruct{
-			Name: tb.AppName,
-			Envs: tb.Envs,
-=======
 		AppID          int32             `json:"app_id"`
 		Name           string            `json:"name"`
 		PartitionCount int32             `json:"partition_count"`
@@ -53,7 +36,6 @@
 			PartitionCount: *&tb.PartitionCount,
 			CreateTime:     time.Unix(tb.CreateSecond, 0).Format("2006-01-02"),
 			Envs:           tb.Envs,
->>>>>>> fa791ffe
 		})
 	}
 
